﻿<?xml version="1.0" encoding="utf-8"?>
<root>
  <!-- 
    Microsoft ResX Schema 
    
    Version 2.0
    
    The primary goals of this format is to allow a simple XML format 
    that is mostly human readable. The generation and parsing of the 
    various data types are done through the TypeConverter classes 
    associated with the data types.
    
    Example:
    
    ... ado.net/XML headers & schema ...
    <resheader name="resmimetype">text/microsoft-resx</resheader>
    <resheader name="version">2.0</resheader>
    <resheader name="reader">System.Resources.ResXResourceReader, System.Windows.Forms, ...</resheader>
    <resheader name="writer">System.Resources.ResXResourceWriter, System.Windows.Forms, ...</resheader>
    <data name="Name1"><value>this is my long string</value><comment>this is a comment</comment></data>
    <data name="Color1" type="System.Drawing.Color, System.Drawing">Blue</data>
    <data name="Bitmap1" mimetype="application/x-microsoft.net.object.binary.base64">
        <value>[base64 mime encoded serialized .NET Framework object]</value>
    </data>
    <data name="Icon1" type="System.Drawing.Icon, System.Drawing" mimetype="application/x-microsoft.net.object.bytearray.base64">
        <value>[base64 mime encoded string representing a byte array form of the .NET Framework object]</value>
        <comment>This is a comment</comment>
    </data>
                
    There are any number of "resheader" rows that contain simple 
    name/value pairs.
    
    Each data row contains a name, and value. The row also contains a 
    type or mimetype. Type corresponds to a .NET class that support 
    text/value conversion through the TypeConverter architecture. 
    Classes that don't support this are serialized and stored with the 
    mimetype set.
    
    The mimetype is used for serialized objects, and tells the 
    ResXResourceReader how to depersist the object. This is currently not 
    extensible. For a given mimetype the value must be set accordingly:
    
    Note - application/x-microsoft.net.object.binary.base64 is the format 
    that the ResXResourceWriter will generate, however the reader can 
    read any of the formats listed below.
    
    mimetype: application/x-microsoft.net.object.binary.base64
    value   : The object must be serialized with 
            : System.Runtime.Serialization.Formatters.Binary.BinaryFormatter
            : and then encoded with base64 encoding.
    
    mimetype: application/x-microsoft.net.object.soap.base64
    value   : The object must be serialized with 
            : System.Runtime.Serialization.Formatters.Soap.SoapFormatter
            : and then encoded with base64 encoding.

    mimetype: application/x-microsoft.net.object.bytearray.base64
    value   : The object must be serialized into a byte array 
            : using a System.ComponentModel.TypeConverter
            : and then encoded with base64 encoding.
    -->
  <xsd:schema id="root" xmlns="" xmlns:xsd="http://www.w3.org/2001/XMLSchema" xmlns:msdata="urn:schemas-microsoft-com:xml-msdata">
    <xsd:import namespace="http://www.w3.org/XML/1998/namespace" />
    <xsd:element name="root" msdata:IsDataSet="true">
      <xsd:complexType>
        <xsd:choice maxOccurs="unbounded">
          <xsd:element name="metadata">
            <xsd:complexType>
              <xsd:sequence>
                <xsd:element name="value" type="xsd:string" minOccurs="0" />
              </xsd:sequence>
              <xsd:attribute name="name" use="required" type="xsd:string" />
              <xsd:attribute name="type" type="xsd:string" />
              <xsd:attribute name="mimetype" type="xsd:string" />
              <xsd:attribute ref="xml:space" />
            </xsd:complexType>
          </xsd:element>
          <xsd:element name="assembly">
            <xsd:complexType>
              <xsd:attribute name="alias" type="xsd:string" />
              <xsd:attribute name="name" type="xsd:string" />
            </xsd:complexType>
          </xsd:element>
          <xsd:element name="data">
            <xsd:complexType>
              <xsd:sequence>
                <xsd:element name="value" type="xsd:string" minOccurs="0" msdata:Ordinal="1" />
                <xsd:element name="comment" type="xsd:string" minOccurs="0" msdata:Ordinal="2" />
              </xsd:sequence>
              <xsd:attribute name="name" type="xsd:string" use="required" msdata:Ordinal="1" />
              <xsd:attribute name="type" type="xsd:string" msdata:Ordinal="3" />
              <xsd:attribute name="mimetype" type="xsd:string" msdata:Ordinal="4" />
              <xsd:attribute ref="xml:space" />
            </xsd:complexType>
          </xsd:element>
          <xsd:element name="resheader">
            <xsd:complexType>
              <xsd:sequence>
                <xsd:element name="value" type="xsd:string" minOccurs="0" msdata:Ordinal="1" />
              </xsd:sequence>
              <xsd:attribute name="name" type="xsd:string" use="required" />
            </xsd:complexType>
          </xsd:element>
        </xsd:choice>
      </xsd:complexType>
    </xsd:element>
  </xsd:schema>
  <resheader name="resmimetype">
    <value>text/microsoft-resx</value>
  </resheader>
  <resheader name="version">
    <value>2.0</value>
  </resheader>
  <resheader name="reader">
    <value>System.Resources.ResXResourceReader, System.Windows.Forms, Version=4.0.0.0, Culture=neutral, PublicKeyToken=b77a5c561934e089</value>
  </resheader>
  <resheader name="writer">
    <value>System.Resources.ResXResourceWriter, System.Windows.Forms, Version=4.0.0.0, Culture=neutral, PublicKeyToken=b77a5c561934e089</value>
  </resheader>
  <data name="InvalidOptionValueError" xml:space="preserve">
    <value>Invalid option value: '{0} {1}'</value>
  </data>
  <data name="ListCommandNoPackages" xml:space="preserve">
    <value>No packages found.</value>
  </data>
  <data name="MissingOptionValueError" xml:space="preserve">
    <value>Missing option value for: '{0}'</value>
  </data>
  <data name="OptionInvalidWithoutSetter" xml:space="preserve">
    <value>[option] on '{0}' is invalid without a setter.</value>
  </data>
  <data name="PackageCommandSpecifyInputFileError" xml:space="preserve">
    <value>Please specify a nuspec or project file to use.</value>
  </data>
  <data name="PackageCommandSuccess" xml:space="preserve">
    <value>Successfully created package '{0}'.</value>
  </data>
  <data name="PushCommandNoSourceError" xml:space="preserve">
    <value>There is no default source, please specify a source.</value>
  </data>
  <data name="ResourcePropertyIncorrectType" xml:space="preserve">
    <value>The property '{0}' on resource type '{1}' is not a type of ResourceManager.</value>
  </data>
  <data name="ResourceTypeDoesNotHaveProperty" xml:space="preserve">
    <value>The resource type '{0}' does not have an accessible static property named '{1}'.</value>
  </data>
  <data name="UnableToConvertTypeError" xml:space="preserve">
    <value>Unable to change from type '{0}' to '{1}'.</value>
  </data>
  <data name="UnknowCommandError" xml:space="preserve">
    <value>Unknown command: '{0}'</value>
  </data>
  <data name="UnknownOptionError" xml:space="preserve">
    <value>Unknown option: '{0}'</value>
  </data>
  <data name="UpdateCommandCheckingForUpdates" xml:space="preserve">
    <value>Checking for updates from {0}.</value>
  </data>
  <data name="UpdateCommandCurrentlyRunningNuGetExe" xml:space="preserve">
    <value>Currently running NuGet.exe {0}.</value>
  </data>
  <data name="UpdateCommandNuGetUpToDate" xml:space="preserve">
    <value>NuGet.exe is up to date.</value>
  </data>
  <data name="UpdateCommandUnableToFindPackage" xml:space="preserve">
    <value>Unable to find '{0}' package.</value>
  </data>
  <data name="UpdateCommandUnableToLocateNuGetExe" xml:space="preserve">
    <value>Invalid NuGet.CommandLine package. Unable to locate NuGet.exe within the package.</value>
  </data>
  <data name="UpdateCommandUpdateSuccessful" xml:space="preserve">
    <value>Update successful.</value>
  </data>
  <data name="UpdateCommandUpdatingNuGet" xml:space="preserve">
    <value>Updating NuGet.exe to {0}.</value>
  </data>
  <data name="InvalidArguments" xml:space="preserve">
    <value>{0}: invalid arguments.</value>
  </data>
  <data name="PackageCommandAddedFile" xml:space="preserve">
    <value>Added file '{0}'.</value>
  </data>
  <data name="PackageCommandAttemptingToBuildPackage" xml:space="preserve">
    <value>Attempting to build package from '{0}'.</value>
  </data>
  <data name="DefaultCommandDescription" xml:space="preserve">
    <value>No description was provided for this command.</value>
  </data>
  <data name="ConsoleConfirmMessage" xml:space="preserve">
    <value>{0} (y/N) </value>
  </data>
  <data name="ConsoleConfirmMessageAccept" xml:space="preserve">
    <value>y</value>
  </data>
  <data name="AmbiguousCommand" xml:space="preserve">
    <value>Ambiguous command '{0}'. Possible values: {1}.</value>
  </data>
  <data name="AmbiguousOption" xml:space="preserve">
    <value>Ambiguous option '{0}'. Possible values: {1}.</value>
  </data>
  <data name="InstallCommandNothingToInstall" xml:space="preserve">
    <value>All packages listed in {0} are already installed.</value>
  </data>
  <data name="SetApiKeyCommandApiKeySaved" xml:space="preserve">
    <value>The API Key '{0}' was saved for {1}.</value>
  </data>
  <data name="BuildingProjectTargetingFramework" xml:space="preserve">
    <value>Building project '{0}' for target framework '{1}'.</value>
  </data>
  <data name="FailedToBuildProject" xml:space="preserve">
    <value>Failed to build '{0}'.</value>
  </data>
  <data name="PackagingFilesFromOutputPath" xml:space="preserve">
    <value>Packing files from '{0}'.</value>
  </data>
  <data name="UnableToExtractAssemblyMetadata" xml:space="preserve">
    <value>Unable to extract metadata from '{0}'.</value>
  </data>
  <data name="UsingPackagesConfigForDependencies" xml:space="preserve">
    <value>Found packages.config. Using packages listed as dependencies</value>
  </data>
  <data name="Warning_FileDoesNotExist" xml:space="preserve">
    <value>'{0}' was included in the project but doesn't exist. Skipping...</value>
  </data>
  <data name="Warning_UnresolvedFilePath" xml:space="preserve">
    <value>'{0}' was included in the project but the path could not be resolved. Skipping...</value>
  </data>
  <data name="Warning_UnspecifiedField" xml:space="preserve">
    <value>{0} was not specified. Using '{1}'.</value>
  </data>
  <data name="DefaultSymbolServer" xml:space="preserve">
    <value>the symbol server</value>
  </data>
  <data name="LiveFeed" xml:space="preserve">
    <value>the NuGet gallery</value>
  </data>
  <data name="PackageCommandAttemptingToBuildSymbolsPackage" xml:space="preserve">
    <value>Attempting to build symbols package for '{0}'.</value>
  </data>
  <data name="UsingNuspecForMetadata" xml:space="preserve">
    <value>Using '{0}' for metadata.</value>
  </data>
  <data name="InvalidSource" xml:space="preserve">
    <value>The specified source '{0}' is invalid. Please provide a valid source.</value>
  </data>
  <data name="SetApiKeyCommandDefaultApiKeysSaved" xml:space="preserve">
    <value>The API Key '{0}' was saved for {1} and {2}.</value>
  </data>
  <data name="UnableToFindBuildOutput" xml:space="preserve">
    <value>Unable to find '{0}'. Make sure the project has been built.</value>
  </data>
  <data name="InvalidFile" xml:space="preserve">
    <value>No packages.config, project or solution file specified. Use the -self switch to update NuGet.exe.</value>
  </data>
  <data name="NoPackagesConfig" xml:space="preserve">
    <value>Unable to update. The project does not contain a packages.config file.</value>
  </data>
  <data name="PackageDoesNotExist" xml:space="preserve">
    <value>Unable to locate '{0} {1}'. Make sure all packages exist in the packages folder before running update.</value>
  </data>
  <data name="UnableToFindPackages" xml:space="preserve">
    <value>Unable to find '{0}'. Make sure they are specified in packages.config.</value>
  </data>
  <data name="UnableToLocatePackagesFolder" xml:space="preserve">
    <value>Unable to locate the packages folder. Verify all the packages are restored before running 'nuget.exe update'.</value>
  </data>
  <data name="UnableToLocateProjectFile" xml:space="preserve">
    <value>Unable to locate project file for '{0}'.</value>
  </data>
  <data name="FoundProjects" xml:space="preserve">
    <value>Found {0} projects with a packages.config file. ({1})</value>
  </data>
  <data name="LookingForInstalledPackages" xml:space="preserve">
    <value>Looking for installed packages in '{0}'.</value>
  </data>
  <data name="ScanningForProjects" xml:space="preserve">
    <value>Scanning for projects...</value>
  </data>
  <data name="UpdatingProject" xml:space="preserve">
    <value>Updating '{0}'...</value>
  </data>
  <data name="FoundProject" xml:space="preserve">
    <value>Found 1 project with a packages.config file. ({0})</value>
  </data>
  <data name="NoProjectsFound" xml:space="preserve">
    <value>No projects found with packages.config.</value>
  </data>
  <data name="UnableToFindSolution" xml:space="preserve">
    <value>Unable to find solution '{0}'.</value>
  </data>
  <data name="CommandLine_Warning" xml:space="preserve">
    <value>WARNING: {0}</value>
  </data>
  <data name="Credentials_Password" xml:space="preserve">
    <value>Password: </value>
  </data>
  <data name="Credentials_UserName" xml:space="preserve">
    <value>UserName: </value>
  </data>
  <data name="Credentials_RequestCredentials" xml:space="preserve">
    <value>Please provide credentials for: {0}</value>
  </data>
  <data name="InstallCommandPackageAlreadyExists" xml:space="preserve">
    <value>Package "{0}" is already installed.</value>
  </data>
  <data name="SourcesCommandNoSources" xml:space="preserve">
    <value>No sources found.</value>
  </data>
  <data name="SourcesCommandRegisteredSources" xml:space="preserve">
    <value>Registered Sources:</value>
  </data>
  <data name="SourcesCommandInvalidSource" xml:space="preserve">
    <value>The source specified is invalid. Please provide a valid source.</value>
  </data>
  <data name="SourcesCommandNameRequired" xml:space="preserve">
    <value>The name specified cannot be empty. Please provide a valid name.</value>
  </data>
  <data name="SourcesCommandSourceAddedSuccessfully" xml:space="preserve">
    <value>Package Source with Name: {0} added successfully.</value>
  </data>
  <data name="SourcesCommandSourceRequired" xml:space="preserve">
    <value>The source specified cannot be empty. Please provide a valid source.</value>
  </data>
  <data name="SourcesCommandUniqueName" xml:space="preserve">
    <value>The name specified has already been added to the list of available package sources. Please provide a unique name.</value>
  </data>
  <data name="SourcesCommandUniqueSource" xml:space="preserve">
    <value>The source specified has already been added to the list of available package sources. Please provide a unique source.</value>
  </data>
  <data name="SourcesCommandNoMatchingSourcesFound" xml:space="preserve">
    <value>Unable to find any package source(s) matching name: {0}.</value>
  </data>
  <data name="SourcesCommandSourceRemovedSuccessfully" xml:space="preserve">
    <value>Package source with Name: {0} removed successfully.</value>
  </data>
  <data name="SourcesCommandAllNameIsReserved" xml:space="preserve">
    <value>Package source name 'All' is a reserved name.</value>
  </data>
  <data name="ReservedPackageNameAll" xml:space="preserve">
    <value>All</value>
  </data>
  <data name="PackageCommandNoFilesForLibPackage" xml:space="preserve">
    <value>Failed to build package. Ensure '{0}' includes assembly files. For help on building symbols package, visit {1}.</value>
  </data>
  <data name="PackageCommandNoFilesForSymbolsPackage" xml:space="preserve">
    <value>Failed to build package. Ensure '{0}' includes source and symbol files. For help on building symbols package, visit {1}.</value>
  </data>
  <data name="InstallCommandInvalidPackageReference" xml:space="preserve">
    <value>'{0}' contains invalid package references. </value>
  </data>
  <data name="InstallCommandPackageReferenceInvalidVersion" xml:space="preserve">
    <value>Version string specified for package reference '{0}' is invalid.</value>
  </data>
  <data name="PackageCommandPackageIssueSummary" xml:space="preserve">
    <value>{0} issue(s) found with package '{1}'.</value>
  </data>
  <data name="PackageCommandIssueDescription" xml:space="preserve">
    <value>Description: {0}</value>
  </data>
  <data name="PackageCommandIssueSolution" xml:space="preserve">
    <value>Solution: {0}</value>
  </data>
  <data name="PackageCommandIssueTitle" xml:space="preserve">
    <value>Issue: {0}</value>
  </data>
  <data name="Warning_DefaultSpecValue" xml:space="preserve">
    <value>The value "{0}" for {1} is a sample value and should be removed.</value>
  </data>
  <data name="Warning_DefaultSpecValueSolution" xml:space="preserve">
    <value>Replace with an appropriate value or remove and it and rebuild your package.</value>
  </data>
  <data name="Warning_DefaultSpecValueTitle" xml:space="preserve">
    <value>Remove sample nuspec values.</value>
  </data>
  <data name="Credentials_ProxyCredentials" xml:space="preserve">
    <value>Please provide proxy credentials:</value>
  </data>
  <data name="SourcesCommandDisabled" xml:space="preserve">
    <value>Disabled</value>
  </data>
  <data name="SourcesCommandEnabled" xml:space="preserve">
    <value>Enabled</value>
  </data>
  <data name="SourcesCommandSourceDisabledSuccessfully" xml:space="preserve">
    <value>Package source with Name: {0} disabled successfully.</value>
  </data>
  <data name="SourcesCommandSourceEnabledSuccessfully" xml:space="preserve">
    <value>Package source with Name: {0} enabled successfully.</value>
  </data>
  <data name="Warning_SemanticVersion" xml:space="preserve">
    <value>Version "{0}" does not follow semantic versioning guidelines.</value>
  </data>
  <data name="Warning_SemanticVersionSolution" xml:space="preserve">
    <value>Update your nuspec file or use the AssemblyInformationalVersion assembly attribute to specify a semantic version as described at http://semver.org. </value>
  </data>
  <data name="Warning_SemanticVersionTitle" xml:space="preserve">
    <value>Use semantic versioning</value>
  </data>
  <data name="OfficialPackageSourceName" xml:space="preserve">
    <value>NuGet official package source</value>
  </data>
  <data name="PackageCommandFileFromDependencyIsChanged" xml:space="preserve">
    <value>File from dependency is changed. Adding file '{0}'.</value>
  </data>
  <data name="PackageCommandFileFromDependencyIsNotChanged" xml:space="preserve">
    <value>File from dependency is not changed. File '{0}' is not added.</value>
  </data>
  <data name="SourcesCommandUpdateSuccessful" xml:space="preserve">
    <value>Package source "{0}" was successfully updated.</value>
  </data>
  <data name="SourcesCommandCredentialsRequired" xml:space="preserve">
    <value>Both UserName and Password must be specified.</value>
  </data>
  <data name="InstallCommandPackageRestoreConsentNotFound" xml:space="preserve">
    <value>Package restore is disabled. To enable it, open the Visual Studio Options dialog, click on Package Manager node and check '{0}'. You can also enable package restore by setting the environment variable 'EnableNuGetPackageRestore' to 'true'.</value>
  </data>
  <data name="ConfigCommandKeyNotFound" xml:space="preserve">
    <value>Key '{0}' not found.</value>
  </data>
  <data name="Error_CannotPromptForInput" xml:space="preserve">
    <value>Cannot prompt for input in non-interactive mode.</value>
  </data>
  <data name="Option_VerboseDeprecated" xml:space="preserve">
    <value>Option 'Verbose' has been deprecated. Use 'Verbosity' instead.</value>
  </data>
  <data name="SpecCommandCreatedNuSpec" xml:space="preserve">
    <value>Created '{0}' successfully.</value>
  </data>
  <data name="SpecCommandFileExists" xml:space="preserve">
    <value>'{0}' already exists, use -f to overwrite it.</value>
  </data>
  <data name="Warning_NoPromptDeprecated" xml:space="preserve">
    <value>Option 'NoPrompt' has been deprecated. Use 'NonInteractive' instead.</value>
  </data>
  <data name="Error_SettingsIsNull" xml:space="preserve">
    <value>Property Settings is null.</value>
  </data>
  <data name="Error_SourceProviderIsNull" xml:space="preserve">
    <value>Property SourceProvider is null.</value>
  </data>
  <data name="PackageCommandInvalidMinClientVersion" xml:space="preserve">
    <value>The value of MinClientVersion argument is not a valid version.</value>
  </data>
  <data name="AddFileToPackage" xml:space="preserve">
    <value>Add file '{0}' to package as '{1}'</value>
  </data>
  <data name="FileNotAddedToPackage" xml:space="preserve">
    <value>File '{0}' is not added because the package already contains file '{1}'</value>
  </data>
  <data name="Error_ProcessingNuspecFile" xml:space="preserve">
    <value>Error occurred when processing file '{0}': {1}</value>
  </data>
  <data name="Warning_DuplicatePropertyKey" xml:space="preserve">
    <value>'{0}' key already exists in Properties collection. Overriding value.</value>
  </data>
  <data name="ListCommand_LicenseUrl" xml:space="preserve">
    <value>License url: {0}</value>
  </data>
  <data name="FileConflictChoiceText" xml:space="preserve">
    <value>[Y] Yes  [A] Yes to All  [N] No  [L] No to All ?</value>
    <comment>Please do not localize the letters inside the [] brackets.</comment>
  </data>
  <data name="Error_MultipleSolutions" xml:space="preserve">
    <value>This folder contains more than one solution file.</value>
  </data>
  <data name="RestoreCommandOptionSolutionDirectoryIsInvalid" xml:space="preserve">
    <value>Option -SolutionDirectory is not valid when restoring packages for a solution.</value>
  </data>
  <data name="RestoreCommandRestoringPackagesForSolution" xml:space="preserve">
    <value>Restoring NuGet packages for solution {0}.</value>
  </data>
  <data name="RestoreCommandRestoringPackagesFromPackagesConfigFile" xml:space="preserve">
    <value>Restoring NuGet packages listed in packages.config file.</value>
  </data>
  <data name="Error_CannotLoadTypeProjectInSolution" xml:space="preserve">
    <value>Cannot load type Microsoft.Build.Construction.ProjectInSolution from Microsoft.Build.dll</value>
  </data>
  <data name="Error_CannotLoadTypeSolutionParser" xml:space="preserve">
    <value>Cannot load type Microsoft.Build.Construction.SolutionParser from Microsoft.Build.dll</value>
  </data>
  <data name="RestoreCommandRestoringPackagesListedInFile" xml:space="preserve">
    <value>Restoring NuGet packages listed in file {0}.</value>
  </data>
  <data name="RestoreCommandCannotDeterminePackagesFolder" xml:space="preserve">
    <value>Cannot determine the packages folder to restore NuGet packages. Please specify either -PackagesDirectory or -SolutionDirectory.</value>
  </data>
  <data name="RestoreCommandFileNotFound" xml:space="preserve">
    <value>Input file does not exist: {0}.</value>
  </data>
  <data name="RestoreCommandProjectNotFound" xml:space="preserve">
    <value>Project file {0} cannot be found.</value>
  </data>
  <data name="RestoreCommandPackageRestoreOptOutMessage" xml:space="preserve">
    <value>Restoring NuGet packages...
To prevent NuGet from downloading packages during build, open the Visual Studio Options dialog, click on the Package Manager node and uncheck '{0}'.</value>
  </data>
  <data name="ProjectRestoreCommandNoPackagesConfigOrProjectJson" xml:space="preserve">
    <value>Nothing to do. This project does not specify any packages for NuGet to restore.</value>
  </data>
  <data name="SolutionRestoreCommandNoPackagesConfigOrProjectJson" xml:space="preserve">
    <value>Nothing to do. None of the projects in this solution specify any packages for NuGet to restore.</value>
  </data>
  <data name="Error_CannotGetGetAllProjectFileNamesMethod" xml:space="preserve">
    <value>Cannot get the GetAllProjectFileNamesMethod from type  Mono.XBuild.CommandLine.SolutionParser.</value>
  </data>
  <data name="Error_CannotGetXBuildSolutionParser" xml:space="preserve">
    <value>Cannot get type Mono.XBuild.CommandLine.SolutionParser.</value>
  </data>
  <data name="Error_CannotLocateSolutionFile" xml:space="preserve">
    <value>Cannot locate a solution file.</value>
  </data>
  <data name="DeleteCommandDeletedPackage_csy" xml:space="preserve">
    <value>{0} {1} bylo úspěšně odstraněno.</value>
  </data>
  <data name="DeleteCommandDeletedPackage_deu" xml:space="preserve">
    <value>{0} {1} wurde erfolgreich gelöscht.</value>
  </data>
  <data name="DeleteCommandDeletedPackage_esp" xml:space="preserve">
    <value>{0} {1} se ha eliminado correctamente.</value>
  </data>
  <data name="DeleteCommandDeletedPackage_fra" xml:space="preserve">
    <value>{0} {1} a été correctement supprimé.</value>
  </data>
  <data name="DeleteCommandDeletedPackage_ita" xml:space="preserve">
    <value>{0} {1} è stato correttamente cancellato.</value>
  </data>
  <data name="DeleteCommandDeletedPackage_jpn" xml:space="preserve">
    <value>{0} {1} は正常に削除されました。</value>
  </data>
  <data name="DeleteCommandDeletedPackage_kor" xml:space="preserve">
    <value>{0} {1}이(가) 삭제되었습니다.</value>
  </data>
  <data name="DeleteCommandDeletedPackage_plk" xml:space="preserve">
    <value>Pomyślnie usunięto element {0} {1}.</value>
  </data>
  <data name="DeleteCommandDeletedPackage_ptb" xml:space="preserve">
    <value>{0} {1} foi excluído com sucesso.</value>
  </data>
  <data name="DeleteCommandDeletedPackage_rus" xml:space="preserve">
    <value>Удаление {0} {1} выполнено.</value>
  </data>
  <data name="DeleteCommandDeletedPackage_trk" xml:space="preserve">
    <value>{0} {1} başarıyla silindi.</value>
  </data>
  <data name="DeleteCommandDeletedPackage_chs" xml:space="preserve">
    <value>已成功删除 {0} {1}。</value>
  </data>
  <data name="DeleteCommandDeletedPackage_cht" xml:space="preserve">
    <value>{0} {1} 已成功刪除。</value>
  </data>
  <data name="InvalidOptionValueError_csy" xml:space="preserve">
    <value>Neplatná hodnota možnosti: '{0} {1}'</value>
  </data>
  <data name="InvalidOptionValueError_deu" xml:space="preserve">
    <value>Ungültiger Optionswert: "{0} {1}"</value>
  </data>
  <data name="InvalidOptionValueError_esp" xml:space="preserve">
    <value>Valor de opción no válido: '{0} {1}'</value>
  </data>
  <data name="InvalidOptionValueError_fra" xml:space="preserve">
    <value>Valeur de l'option non valide : '{0} {1}'</value>
  </data>
  <data name="InvalidOptionValueError_ita" xml:space="preserve">
    <value>Valore opzione non valido: '{0} {1}'</value>
  </data>
  <data name="InvalidOptionValueError_jpn" xml:space="preserve">
    <value>無効なオプションの値: '{0} {1}'</value>
  </data>
  <data name="InvalidOptionValueError_kor" xml:space="preserve">
    <value>잘못된 옵션 값: '{0} {1}'</value>
  </data>
  <data name="InvalidOptionValueError_plk" xml:space="preserve">
    <value>Nieprawidłowa wartość opcji: „{0} {1}”</value>
  </data>
  <data name="InvalidOptionValueError_ptb" xml:space="preserve">
    <value>Valor de opção inválida: '{0} {1}'</value>
  </data>
  <data name="InvalidOptionValueError_rus" xml:space="preserve">
    <value>Недопустимое значение параметра: '{0} {1}'</value>
  </data>
  <data name="InvalidOptionValueError_trk" xml:space="preserve">
    <value>Geçersiz seçenek değeri: '{0} {1}'</value>
  </data>
  <data name="InvalidOptionValueError_chs" xml:space="preserve">
    <value>无效的选项值:“{0} {1}”</value>
  </data>
  <data name="InvalidOptionValueError_cht" xml:space="preserve">
    <value>無效的選項值: '{0} {1}'</value>
  </data>
  <data name="ListCommandNoPackages_csy" xml:space="preserve">
    <value>Nebyly nalezeny žádné balíčky.</value>
  </data>
  <data name="ListCommandNoPackages_deu" xml:space="preserve">
    <value>Es wurden keine Pakete gefunden.</value>
  </data>
  <data name="ListCommandNoPackages_esp" xml:space="preserve">
    <value>No se han encontrado paquetes.</value>
  </data>
  <data name="ListCommandNoPackages_fra" xml:space="preserve">
    <value>Aucun package trouvé.</value>
  </data>
  <data name="ListCommandNoPackages_ita" xml:space="preserve">
    <value>Nessun pacchetto trovato</value>
  </data>
  <data name="ListCommandNoPackages_jpn" xml:space="preserve">
    <value>パッケージが見つかりませんでした。</value>
  </data>
  <data name="ListCommandNoPackages_kor" xml:space="preserve">
    <value>패키지를 찾을 수 없습니다.</value>
  </data>
  <data name="ListCommandNoPackages_plk" xml:space="preserve">
    <value>Nie znaleziono żadnych pakietów.</value>
  </data>
  <data name="ListCommandNoPackages_ptb" xml:space="preserve">
    <value>Nenhum pacote encontrado.</value>
  </data>
  <data name="ListCommandNoPackages_rus" xml:space="preserve">
    <value>Пакеты не найдены.</value>
  </data>
  <data name="ListCommandNoPackages_trk" xml:space="preserve">
    <value>Hiçbir paket bulunamadı.</value>
  </data>
  <data name="ListCommandNoPackages_chs" xml:space="preserve">
    <value>找不到程序包。</value>
  </data>
  <data name="ListCommandNoPackages_cht" xml:space="preserve">
    <value>找不到封裝。</value>
  </data>
  <data name="MissingOptionValueError_csy" xml:space="preserve">
    <value>Chybějící hodnota možnosti: '{0}'</value>
  </data>
  <data name="MissingOptionValueError_deu" xml:space="preserve">
    <value>Fehlender Optionswert für: "{0}"</value>
  </data>
  <data name="MissingOptionValueError_esp" xml:space="preserve">
    <value>Falta el valor de opción para '{0}'</value>
  </data>
  <data name="MissingOptionValueError_fra" xml:space="preserve">
    <value>Valeur de l'option manquante pour : '{0}'</value>
  </data>
  <data name="MissingOptionValueError_ita" xml:space="preserve">
    <value>Valore opzione mancante per: '{0}'</value>
  </data>
  <data name="MissingOptionValueError_jpn" xml:space="preserve">
    <value>次のオプションの値が見つかりません: '{0}'</value>
  </data>
  <data name="MissingOptionValueError_kor" xml:space="preserve">
    <value>'{0}'에 대한 옵션 값이 없습니다.</value>
  </data>
  <data name="MissingOptionValueError_plk" xml:space="preserve">
    <value>Brak wartości opcji dla: „{0}”</value>
  </data>
  <data name="MissingOptionValueError_ptb" xml:space="preserve">
    <value>Valor da opção ausente para: '{0}'</value>
  </data>
  <data name="MissingOptionValueError_rus" xml:space="preserve">
    <value>Отсутствует значение параметра для: "{0}"</value>
  </data>
  <data name="MissingOptionValueError_trk" xml:space="preserve">
    <value>Bu öğe için seçenek değeri eksik: '{0}'</value>
  </data>
  <data name="MissingOptionValueError_chs" xml:space="preserve">
    <value>缺少以下项的选项值:“{0}”</value>
  </data>
  <data name="MissingOptionValueError_cht" xml:space="preserve">
    <value>缺少下列項目的選項值: '{0}'</value>
  </data>
  <data name="OptionInvalidWithoutSetter_csy" xml:space="preserve">
    <value>[možnost] pro {0} je bez metody Setter neplatná.</value>
  </data>
  <data name="OptionInvalidWithoutSetter_deu" xml:space="preserve">
    <value>[Option] für "{0}" ist ohne einen Setter ungültig.</value>
  </data>
  <data name="OptionInvalidWithoutSetter_esp" xml:space="preserve">
    <value>[option] en '{0}' no es válida si no se ha establecido de ningún modo.</value>
  </data>
  <data name="OptionInvalidWithoutSetter_fra" xml:space="preserve">
    <value>[option] sur '{0}' n'est pas valide sans un setter.</value>
  </data>
  <data name="OptionInvalidWithoutSetter_ita" xml:space="preserve">
    <value>[option] su '{0}' non valido senza setter.</value>
  </data>
  <data name="OptionInvalidWithoutSetter_jpn" xml:space="preserve">
    <value>セッターがない '{0}' の [option] は無効です。</value>
  </data>
  <data name="OptionInvalidWithoutSetter_kor" xml:space="preserve">
    <value>setter가 없으므로 '{0}'의 [옵션]이 잘못되었습니다.</value>
  </data>
  <data name="OptionInvalidWithoutSetter_plk" xml:space="preserve">
    <value>Opcja [opcja] dla „{0}” jest nieprawidłowa bez metody ustawiającej.</value>
  </data>
  <data name="OptionInvalidWithoutSetter_ptb" xml:space="preserve">
    <value>[option] em '{0}' não é válido sem um setter.</value>
  </data>
  <data name="OptionInvalidWithoutSetter_rus" xml:space="preserve">
    <value>[параметр] в "{0}" является недопустимым без метода задания значения.</value>
  </data>
  <data name="OptionInvalidWithoutSetter_trk" xml:space="preserve">
    <value>{0}' üzerindeki [option] ayarlayıcı olmadan geçersizdir.</value>
  </data>
  <data name="OptionInvalidWithoutSetter_chs" xml:space="preserve">
    <value>“{0}”上的 [option] 没有 setter，是无效的。</value>
  </data>
  <data name="OptionInvalidWithoutSetter_cht" xml:space="preserve">
    <value>{0}' 上的 [選項] 因為沒有 Setter 因此無效。</value>
  </data>
  <data name="PackageCommandSpecifyInputFileError_csy" xml:space="preserve">
    <value>Zadejte soubor nuspec nebo soubor projektu, který má být použit.</value>
  </data>
  <data name="PackageCommandSpecifyInputFileError_deu" xml:space="preserve">
    <value>Bitte geben Sie eine zu verwendende nuspec- oder Projektdatei an.</value>
  </data>
  <data name="PackageCommandSpecifyInputFileError_esp" xml:space="preserve">
    <value>Especifique el archivo de proyecto o nuspec que se va a usar.</value>
  </data>
  <data name="PackageCommandSpecifyInputFileError_fra" xml:space="preserve">
    <value>Veuillez spécifier le fichier .nuspec ou projet à utiliser.</value>
  </data>
  <data name="PackageCommandSpecifyInputFileError_ita" xml:space="preserve">
    <value>Specificare il file progetto o nuspec da usare.</value>
  </data>
  <data name="PackageCommandSpecifyInputFileError_jpn" xml:space="preserve">
    <value>使用する nuspec または project ファイルを指定してください。</value>
  </data>
  <data name="PackageCommandSpecifyInputFileError_kor" xml:space="preserve">
    <value>사용할 nuspec 또는 프로젝트 파일을 지정하십시오.</value>
  </data>
  <data name="PackageCommandSpecifyInputFileError_plk" xml:space="preserve">
    <value>Określ plik nuspec lub plik projektu, który ma zostać użyty.</value>
  </data>
  <data name="PackageCommandSpecifyInputFileError_ptb" xml:space="preserve">
    <value>Especifique um arquivo nuspec ou de projeto para usar.</value>
  </data>
  <data name="PackageCommandSpecifyInputFileError_rus" xml:space="preserve">
    <value>Укажите NUSPEC-файл или файл проекта для использования.</value>
  </data>
  <data name="PackageCommandSpecifyInputFileError_trk" xml:space="preserve">
    <value>Lütfen kullanılan nuspec veya proje dosyasını belirtin.</value>
  </data>
  <data name="PackageCommandSpecifyInputFileError_chs" xml:space="preserve">
    <value>请指定要使用的 nuspec 文件或项目文件。</value>
  </data>
  <data name="PackageCommandSpecifyInputFileError_cht" xml:space="preserve">
    <value>請指定 nuspec 或要使用的專案檔。</value>
  </data>
  <data name="PackageCommandSuccess_csy" xml:space="preserve">
    <value>Balíček {0} byl úspěšně vytvořen.</value>
  </data>
  <data name="PackageCommandSuccess_deu" xml:space="preserve">
    <value>Das Paket "{0}" wurde erfolgreich erstellt.</value>
  </data>
  <data name="PackageCommandSuccess_esp" xml:space="preserve">
    <value>Paquete '{0}' creado correctamente.</value>
  </data>
  <data name="PackageCommandSuccess_fra" xml:space="preserve">
    <value>Package '{0}' correctement créé.</value>
  </data>
  <data name="PackageCommandSuccess_ita" xml:space="preserve">
    <value>Creato pacchetto '{0}' correttamente.</value>
  </data>
  <data name="PackageCommandSuccess_jpn" xml:space="preserve">
    <value>パッケージ '{0}' が正常に作成されました。</value>
  </data>
  <data name="PackageCommandSuccess_kor" xml:space="preserve">
    <value>'{0}' 패키지를 만들었습니다.</value>
  </data>
  <data name="PackageCommandSuccess_plk" xml:space="preserve">
    <value>Pomyślnie utworzono pakiet „{0}”.</value>
  </data>
  <data name="PackageCommandSuccess_ptb" xml:space="preserve">
    <value>Pacote '{0}' criado com êxito.</value>
  </data>
  <data name="PackageCommandSuccess_rus" xml:space="preserve">
    <value>Пакет "{0}" успешно создан.</value>
  </data>
  <data name="PackageCommandSuccess_trk" xml:space="preserve">
    <value>{0}' paketi başarıyla oluşturuldu.</value>
  </data>
  <data name="PackageCommandSuccess_chs" xml:space="preserve">
    <value>已成功创建程序包“{0}”。</value>
  </data>
  <data name="PackageCommandSuccess_cht" xml:space="preserve">
    <value>已成功建立封裝 '{0}'。</value>
  </data>
  <data name="PushCommandPushingPackage_csy" xml:space="preserve">
    <value>Probíhá předávání {0} do {1}...</value>
  </data>
  <data name="PushCommandPushingPackage_deu" xml:space="preserve">
    <value>{0} wird mittels Push an {1} übertragen...</value>
  </data>
  <data name="PushCommandPushingPackage_esp" xml:space="preserve">
    <value>Insertando {0} a {1}…</value>
  </data>
  <data name="PushCommandPushingPackage_fra" xml:space="preserve">
    <value>Transmission de {0} à {1}…</value>
  </data>
  <data name="PushCommandPushingPackage_ita" xml:space="preserve">
    <value>Comprimendo {0} di {1}...</value>
  </data>
  <data name="PushCommandPushingPackage_jpn" xml:space="preserve">
    <value>{0} を {1} にプッシュしています...</value>
  </data>
  <data name="PushCommandPushingPackage_kor" xml:space="preserve">
    <value>{0}을(를) {1}에 푸시하는 중...</value>
  </data>
  <data name="PushCommandPushingPackage_plk" xml:space="preserve">
    <value>Trwa wypychanie {0} do {1}...</value>
  </data>
  <data name="PushCommandPushingPackage_ptb" xml:space="preserve">
    <value>Empurrando {0} para {1} ...</value>
  </data>
  <data name="PushCommandPushingPackage_rus" xml:space="preserve">
    <value>Отправка {0} в {1}...</value>
  </data>
  <data name="PushCommandPushingPackage_trk" xml:space="preserve">
    <value>{0} öğesi {1} öğesine iletiliyor...</value>
  </data>
  <data name="PushCommandPushingPackage_chs" xml:space="preserve">
    <value>正在将 {0} 推送到 {1}...</value>
  </data>
  <data name="PushCommandPushingPackage_cht" xml:space="preserve">
    <value>正在將 {0} 推入 {1}...</value>
  </data>
  <data name="PushCommandNoSourceError_csy" xml:space="preserve">
    <value>Není nastaven výchozí zdroj. Zadejte zdroj.</value>
  </data>
  <data name="PushCommandNoSourceError_deu" xml:space="preserve">
    <value>Es ist keine Standardquelle vorhanden. Bitte geben Sie eine Quelle an.</value>
  </data>
  <data name="PushCommandNoSourceError_esp" xml:space="preserve">
    <value>No hay ningún origen predeterminado, especifique un origen.</value>
  </data>
  <data name="PushCommandNoSourceError_fra" xml:space="preserve">
    <value>Absence de source par défaut, veuillez en spécifier une.</value>
  </data>
  <data name="PushCommandNoSourceError_ita" xml:space="preserve">
    <value>Nessuna fonte di default, specificare una fonte.</value>
  </data>
  <data name="PushCommandNoSourceError_jpn" xml:space="preserve">
    <value>既定のソースがありません。ソースを指定してください。</value>
  </data>
  <data name="PushCommandNoSourceError_kor" xml:space="preserve">
    <value>기본 소스가 없습니다. 소스를 지정하십시오.</value>
  </data>
  <data name="PushCommandNoSourceError_plk" xml:space="preserve">
    <value>Brak domyślnego źródła. Określ źródło.</value>
  </data>
  <data name="PushCommandNoSourceError_ptb" xml:space="preserve">
    <value>Não há origem padrão. Especifique uma origem.</value>
  </data>
  <data name="PushCommandNoSourceError_rus" xml:space="preserve">
    <value>Источник по умолчанию отсутствует, укажите источник.</value>
  </data>
  <data name="PushCommandNoSourceError_trk" xml:space="preserve">
    <value>Varsayılan herhangi bir kaynak yok, lütfen bir kaynak belirtin.</value>
  </data>
  <data name="PushCommandNoSourceError_chs" xml:space="preserve">
    <value>没有默认源，请指定源。</value>
  </data>
  <data name="PushCommandNoSourceError_cht" xml:space="preserve">
    <value>沒有預設的來源，請指定來源。</value>
  </data>
  <data name="ResourcePropertyIncorrectType_csy" xml:space="preserve">
    <value>Vlastnost {0} typu prostředku {1} není typu ResourceManager.</value>
  </data>
  <data name="ResourcePropertyIncorrectType_deu" xml:space="preserve">
    <value>Die Eigenschaft "{0}" für den Ressourcentyp "{1}" ist kein Typ von "ResourceManager".</value>
  </data>
  <data name="ResourcePropertyIncorrectType_esp" xml:space="preserve">
    <value>La propiedad '{0}' del tipo de recurso '{1}' no es un tipo de ResourceManager.</value>
  </data>
  <data name="ResourcePropertyIncorrectType_fra" xml:space="preserve">
    <value>La propriété '{0}' du type de ressource '{1}' n'est pas du type ResourceManager.</value>
  </data>
  <data name="ResourcePropertyIncorrectType_ita" xml:space="preserve">
    <value>La proprietà '{0}' sulla risorsa tipo '{1}' non è un tipo in ResourceManager.</value>
  </data>
  <data name="ResourcePropertyIncorrectType_jpn" xml:space="preserve">
    <value>リソースの種類 '{1}' のプロパティ '{0}' が ResourceManager 型ではありません。</value>
  </data>
  <data name="ResourcePropertyIncorrectType_kor" xml:space="preserve">
    <value>리소스 형식 '{1}'의 '{0}' 속성이 ResourceManager 형식이 아닙니다.</value>
  </data>
  <data name="ResourcePropertyIncorrectType_plk" xml:space="preserve">
    <value>Właściwość „{0}” w typie zasobu „{1}” nie jest typu ResourceManager.</value>
  </data>
  <data name="ResourcePropertyIncorrectType_ptb" xml:space="preserve">
    <value>A propriedade '{0}' no tipo de recurso '{1}' não é um tipo de ResourceManager.</value>
  </data>
  <data name="ResourcePropertyIncorrectType_rus" xml:space="preserve">
    <value>Типом свойства "{0}" типа ресурса "{1}" не является ResourceManager.</value>
  </data>
  <data name="ResourcePropertyIncorrectType_trk" xml:space="preserve">
    <value>{1}' kaynak türündeki '{0}' özelliği bir ResourceManager türü değildir.</value>
  </data>
  <data name="ResourcePropertyIncorrectType_chs" xml:space="preserve">
    <value>资源类型“{1}”的属性“{0}”不是 ResourceManager 类型。</value>
  </data>
  <data name="ResourcePropertyIncorrectType_cht" xml:space="preserve">
    <value>資源類型 '{1}' 上的屬性 '{0}' 不是 ResourceManager 類型。</value>
  </data>
  <data name="ResourceTypeDoesNotHaveProperty_csy" xml:space="preserve">
    <value>Typ prostředku {0} neobsahuje přístupnou statickou vlastnost s názvem {1}.</value>
  </data>
  <data name="ResourceTypeDoesNotHaveProperty_deu" xml:space="preserve">
    <value>Der Ressourcentyp "{0}" besitzt keine statische Eigenschaft namens "{1}", auf die zugegriffen werden kann.</value>
  </data>
  <data name="ResourceTypeDoesNotHaveProperty_esp" xml:space="preserve">
    <value>El tipo de recurso '{0}' no tiene una propiedad estática accesible denominada '{1}'.</value>
  </data>
  <data name="ResourceTypeDoesNotHaveProperty_fra" xml:space="preserve">
    <value>Le type de ressource '{0}' ne dispose pas d'une propriété statique accessible nommée '{1}'.</value>
  </data>
  <data name="ResourceTypeDoesNotHaveProperty_ita" xml:space="preserve">
    <value>Il tipo di risorsa '{0}'non ha una proprietà statica accessibile di nome'{1}'.</value>
  </data>
  <data name="ResourceTypeDoesNotHaveProperty_jpn" xml:space="preserve">
    <value>リソースの種類 '{0}' に、'{1}' というアクセスできる静的プロパティがありません。</value>
  </data>
  <data name="ResourceTypeDoesNotHaveProperty_kor" xml:space="preserve">
    <value>리소스 형식 '{0}'에 액세스 가능한 '{1}' 이름의 정적 속성이 없습니다.</value>
  </data>
  <data name="ResourceTypeDoesNotHaveProperty_plk" xml:space="preserve">
    <value>Typ zasobu „{0}” nie ma dostępnej właściwości statycznej o nazwie „{1}”.</value>
  </data>
  <data name="ResourceTypeDoesNotHaveProperty_ptb" xml:space="preserve">
    <value>O tipo de recurso '{0}' não tem uma propriedade estática acessível chamada '{1}'.</value>
  </data>
  <data name="ResourceTypeDoesNotHaveProperty_rus" xml:space="preserve">
    <value>У типа ресурса "{0}" отсутствует доступное статическое свойство с именем "{1}".</value>
  </data>
  <data name="ResourceTypeDoesNotHaveProperty_trk" xml:space="preserve">
    <value>{0}' kaynak türünün erişilebilir '{1}' adlı erişilebilir statik bir özelliği yok.</value>
  </data>
  <data name="ResourceTypeDoesNotHaveProperty_chs" xml:space="preserve">
    <value>资源类型“{0}”没有名为“{1}”的可访问静态属性。</value>
  </data>
  <data name="ResourceTypeDoesNotHaveProperty_cht" xml:space="preserve">
    <value>資源類型 '{0}' 沒有可存取的靜態屬性名為 '{1}'。</value>
  </data>
  <data name="UnableToConvertTypeError_csy" xml:space="preserve">
    <value>Nelze provést změnu z typu {0} na typ {1}.</value>
  </data>
  <data name="UnableToConvertTypeError_deu" xml:space="preserve">
    <value>Der Typ kann nicht aus "{0}" in "{1}" geändert werden.</value>
  </data>
  <data name="UnableToConvertTypeError_esp" xml:space="preserve">
    <value>No se puede cambiar del tipo '{0}' a '{1}'.</value>
  </data>
  <data name="UnableToConvertTypeError_fra" xml:space="preserve">
    <value>Impossible de basculer du type '{0}' au type '{1}'.</value>
  </data>
  <data name="UnableToConvertTypeError_ita" xml:space="preserve">
    <value>Impossibile modificare da '{0}' a '{1}'.</value>
  </data>
  <data name="UnableToConvertTypeError_jpn" xml:space="preserve">
    <value>型 '{0}' から '{1}' に変更できません。</value>
  </data>
  <data name="UnableToConvertTypeError_kor" xml:space="preserve">
    <value>'{0}'에서 '{1}'(으)로 형식을 변경할 수 없습니다.</value>
  </data>
  <data name="UnableToConvertTypeError_plk" xml:space="preserve">
    <value>Nie można zmienić typu „{0}” na „{1}”.</value>
  </data>
  <data name="UnableToConvertTypeError_ptb" xml:space="preserve">
    <value>Não é possível mudar do tipo '{0}' para '{1}'.</value>
  </data>
  <data name="UnableToConvertTypeError_rus" xml:space="preserve">
    <value>Не удалось изменить тип "{0}" на "{1}".</value>
  </data>
  <data name="UnableToConvertTypeError_trk" xml:space="preserve">
    <value>{0}' türünden '{1}' türüne değiştirilemiyor.</value>
  </data>
  <data name="UnableToConvertTypeError_chs" xml:space="preserve">
    <value>无法从类型“{0}”更改为“{1}”。</value>
  </data>
  <data name="UnableToConvertTypeError_cht" xml:space="preserve">
    <value>無法變更類型 '{0}' 為 '{1}'。</value>
  </data>
  <data name="UnknowCommandError_csy" xml:space="preserve">
    <value>Neznámý příkaz: '{0}'</value>
  </data>
  <data name="UnknowCommandError_deu" xml:space="preserve">
    <value>Unbekannter Befehl: "{0}"</value>
  </data>
  <data name="UnknowCommandError_esp" xml:space="preserve">
    <value>Comando desconocido: '{0}'</value>
  </data>
  <data name="UnknowCommandError_fra" xml:space="preserve">
    <value>Commande inconnue : '{0}'</value>
  </data>
  <data name="UnknowCommandError_ita" xml:space="preserve">
    <value>Comando sconosciuto: '{0}'</value>
  </data>
  <data name="UnknowCommandError_jpn" xml:space="preserve">
    <value>不明なコマンド: '{0}'</value>
  </data>
  <data name="UnknowCommandError_kor" xml:space="preserve">
    <value>알 수 없는 명령: '{0}'</value>
  </data>
  <data name="UnknowCommandError_plk" xml:space="preserve">
    <value>Nieznane polecenie: „{0}”</value>
  </data>
  <data name="UnknowCommandError_ptb" xml:space="preserve">
    <value>Comando desconhecido: '{0}'</value>
  </data>
  <data name="UnknowCommandError_rus" xml:space="preserve">
    <value>Неизвестная команда: "{0}"</value>
  </data>
  <data name="UnknowCommandError_trk" xml:space="preserve">
    <value>Bilinmeyen komut: '{0}'</value>
  </data>
  <data name="UnknowCommandError_chs" xml:space="preserve">
    <value>未知命令:“{0}”</value>
  </data>
  <data name="UnknowCommandError_cht" xml:space="preserve">
    <value>不明的命令: '{0}'</value>
  </data>
  <data name="UnknownOptionError_csy" xml:space="preserve">
    <value>Neznámá možnost: '{0}'</value>
  </data>
  <data name="UnknownOptionError_deu" xml:space="preserve">
    <value>Unbekannte Option: "{0}"</value>
  </data>
  <data name="UnknownOptionError_esp" xml:space="preserve">
    <value>Opción desconocida: '{0}'</value>
  </data>
  <data name="UnknownOptionError_fra" xml:space="preserve">
    <value>Option inconnue : '{0}'</value>
  </data>
  <data name="UnknownOptionError_ita" xml:space="preserve">
    <value>Opzione sconosciuta: '{0}'</value>
  </data>
  <data name="UnknownOptionError_jpn" xml:space="preserve">
    <value>不明なオプション: '{0}'</value>
  </data>
  <data name="UnknownOptionError_kor" xml:space="preserve">
    <value>알 수 없는 옵션: '{0}'</value>
  </data>
  <data name="UnknownOptionError_plk" xml:space="preserve">
    <value>Nieznana opcja: „{0}”</value>
  </data>
  <data name="UnknownOptionError_ptb" xml:space="preserve">
    <value>Opção desconhecida: '{0}'</value>
  </data>
  <data name="UnknownOptionError_rus" xml:space="preserve">
    <value>Неизвестный оператор: "{0}"</value>
  </data>
  <data name="UnknownOptionError_trk" xml:space="preserve">
    <value>Bilinmeyen seçenek: '{0}'</value>
  </data>
  <data name="UnknownOptionError_chs" xml:space="preserve">
    <value>未知选项:“{0}”</value>
  </data>
  <data name="UnknownOptionError_cht" xml:space="preserve">
    <value>不明的選項: '{0}'</value>
  </data>
  <data name="UpdateCommandCheckingForUpdates_csy" xml:space="preserve">
    <value>Probíhá kontrola aktualizací z {0}.</value>
  </data>
  <data name="UpdateCommandCheckingForUpdates_deu" xml:space="preserve">
    <value>Es wird auf Updates von {0} überprüft.</value>
  </data>
  <data name="UpdateCommandCheckingForUpdates_esp" xml:space="preserve">
    <value>Comprobando actualizaciones desde {0}.</value>
  </data>
  <data name="UpdateCommandCheckingForUpdates_fra" xml:space="preserve">
    <value>Recherche de mises à jour depuis {0}.</value>
  </data>
  <data name="UpdateCommandCheckingForUpdates_ita" xml:space="preserve">
    <value>Controllando aggiornamenti da {0}.</value>
  </data>
  <data name="UpdateCommandCheckingForUpdates_jpn" xml:space="preserve">
    <value>{0} の更新を確認しています。</value>
  </data>
  <data name="UpdateCommandCheckingForUpdates_kor" xml:space="preserve">
    <value>{0}에서 업데이트를 확인하고 있습니다.</value>
  </data>
  <data name="UpdateCommandCheckingForUpdates_plk" xml:space="preserve">
    <value>Sprawdzanie dostępności aktualizacji z {0}.</value>
  </data>
  <data name="UpdateCommandCheckingForUpdates_ptb" xml:space="preserve">
    <value>Verifique se há atualizações de {0}.</value>
  </data>
  <data name="UpdateCommandCheckingForUpdates_rus" xml:space="preserve">
    <value>Проверка обновлений из "{0}".</value>
  </data>
  <data name="UpdateCommandCheckingForUpdates_trk" xml:space="preserve">
    <value>Güncellemeler {0} konumundan denetleniyor.</value>
  </data>
  <data name="UpdateCommandCheckingForUpdates_chs" xml:space="preserve">
    <value>正在检查来自 {0} 的更新。</value>
  </data>
  <data name="UpdateCommandCheckingForUpdates_cht" xml:space="preserve">
    <value>正在檢查來自 {0} 的更新。</value>
  </data>
  <data name="UpdateCommandCurrentlyRunningNuGetExe_csy" xml:space="preserve">
    <value>Aktuálně je spuštěn soubor NuGet.exe {0}.</value>
  </data>
  <data name="UpdateCommandCurrentlyRunningNuGetExe_deu" xml:space="preserve">
    <value>"NuGet.exe" {0} wird zurzeit ausgeführt.</value>
  </data>
  <data name="UpdateCommandCurrentlyRunningNuGetExe_esp" xml:space="preserve">
    <value>Se está ejecutando NuGet.exe {0}.</value>
  </data>
  <data name="UpdateCommandCurrentlyRunningNuGetExe_fra" xml:space="preserve">
    <value>NuGet.exe {0} en cours d'exécution.</value>
  </data>
  <data name="UpdateCommandCurrentlyRunningNuGetExe_ita" xml:space="preserve">
    <value> NuGet.exe {0} avviato.</value>
  </data>
  <data name="UpdateCommandCurrentlyRunningNuGetExe_jpn" xml:space="preserve">
    <value>NuGet.exe {0} は実行中です。</value>
  </data>
  <data name="UpdateCommandCurrentlyRunningNuGetExe_kor" xml:space="preserve">
    <value>현재 NuGet.exe {0}을(를) 실행하고 있습니다.</value>
  </data>
  <data name="UpdateCommandCurrentlyRunningNuGetExe_plk" xml:space="preserve">
    <value>Plik NuGet.exe {0} jest obecnie uruchomiony.</value>
  </data>
  <data name="UpdateCommandCurrentlyRunningNuGetExe_ptb" xml:space="preserve">
    <value>Atualmente executando NuGet.exe {0}.</value>
  </data>
  <data name="UpdateCommandCurrentlyRunningNuGetExe_rus" xml:space="preserve">
    <value>Сейчас запущен NuGet.exe {0}.</value>
  </data>
  <data name="UpdateCommandCurrentlyRunningNuGetExe_trk" xml:space="preserve">
    <value>NuGet.exe {0} şu anda çalıştırılıyor.</value>
  </data>
  <data name="UpdateCommandCurrentlyRunningNuGetExe_chs" xml:space="preserve">
    <value>当前正在运行 NuGet.exe {0}。</value>
  </data>
  <data name="UpdateCommandCurrentlyRunningNuGetExe_cht" xml:space="preserve">
    <value>目前正在執行 NuGet.exe {0}。</value>
  </data>
  <data name="UpdateCommandNuGetUpToDate_csy" xml:space="preserve">
    <value>NuGet.exe je aktuální.</value>
  </data>
  <data name="UpdateCommandNuGetUpToDate_deu" xml:space="preserve">
    <value>"NuGet.exe" ist aktuell.</value>
  </data>
  <data name="UpdateCommandNuGetUpToDate_esp" xml:space="preserve">
    <value>NuGet.exe está actualizado.</value>
  </data>
  <data name="UpdateCommandNuGetUpToDate_fra" xml:space="preserve">
    <value>NuGet.exe est à jour.</value>
  </data>
  <data name="UpdateCommandNuGetUpToDate_ita" xml:space="preserve">
    <value>NuGet.exe è aggiornato.</value>
  </data>
  <data name="UpdateCommandNuGetUpToDate_jpn" xml:space="preserve">
    <value>NuGet.exe は最新です。</value>
  </data>
  <data name="UpdateCommandNuGetUpToDate_kor" xml:space="preserve">
    <value>NuGet.exe가 최신 버전입니다.</value>
  </data>
  <data name="UpdateCommandNuGetUpToDate_plk" xml:space="preserve">
    <value>Plik NuGet.exe jest aktualny.</value>
  </data>
  <data name="UpdateCommandNuGetUpToDate_ptb" xml:space="preserve">
    <value>O NuGet.exe está atualizado.</value>
  </data>
  <data name="UpdateCommandNuGetUpToDate_rus" xml:space="preserve">
    <value>Обновление NuGet.exe не требуется.</value>
  </data>
  <data name="UpdateCommandNuGetUpToDate_trk" xml:space="preserve">
    <value>NuGet.exe güncel.</value>
  </data>
  <data name="UpdateCommandNuGetUpToDate_chs" xml:space="preserve">
    <value>NuGet.exe 是最新的。</value>
  </data>
  <data name="UpdateCommandNuGetUpToDate_cht" xml:space="preserve">
    <value>NuGet.exe 是最新的。</value>
  </data>
  <data name="UpdateCommandUnableToFindPackage_csy" xml:space="preserve">
    <value>Balíček {0} nebyl nalezen.</value>
  </data>
  <data name="UpdateCommandUnableToFindPackage_deu" xml:space="preserve">
    <value>Das Paket "{0}" wurde nicht gefunden.</value>
  </data>
  <data name="UpdateCommandUnableToFindPackage_esp" xml:space="preserve">
    <value>No se puede encontrar el paquete '{0}'.</value>
  </data>
  <data name="UpdateCommandUnableToFindPackage_fra" xml:space="preserve">
    <value>Impossible de trouver le package '{0}'.</value>
  </data>
  <data name="UpdateCommandUnableToFindPackage_ita" xml:space="preserve">
    <value>Impossibile trovare pacchetto '{0}'.</value>
  </data>
  <data name="UpdateCommandUnableToFindPackage_jpn" xml:space="preserve">
    <value>'{0}' パッケージが見つかりません。</value>
  </data>
  <data name="UpdateCommandUnableToFindPackage_kor" xml:space="preserve">
    <value>'{0}' 패키지를 찾을 수 없습니다.</value>
  </data>
  <data name="UpdateCommandUnableToFindPackage_plk" xml:space="preserve">
    <value>Nie można odnaleźć pakietu „{0}”.</value>
  </data>
  <data name="UpdateCommandUnableToFindPackage_ptb" xml:space="preserve">
    <value>Não foi possível encontrar o pacote '{0}'.</value>
  </data>
  <data name="UpdateCommandUnableToFindPackage_rus" xml:space="preserve">
    <value>Не удалось найти пакет "{0}".</value>
  </data>
  <data name="UpdateCommandUnableToFindPackage_trk" xml:space="preserve">
    <value>{0}' paketi bulunamıyor.</value>
  </data>
  <data name="UpdateCommandUnableToFindPackage_chs" xml:space="preserve">
    <value>找不到“{0}”程序包。</value>
  </data>
  <data name="UpdateCommandUnableToFindPackage_cht" xml:space="preserve">
    <value>找不到 '{0}' 封裝。</value>
  </data>
  <data name="UpdateCommandUnableToLocateNuGetExe_csy" xml:space="preserve">
    <value>Neplatný balíček NuGet.CommandLine. V tomto balíčku nebyl nalezen soubor NuGet.exe.</value>
  </data>
  <data name="UpdateCommandUnableToLocateNuGetExe_deu" xml:space="preserve">
    <value>Ungültiges NuGet.CommandLine-Paket. "NuGet.exe" wurde im Paket nicht gefunden.</value>
  </data>
  <data name="UpdateCommandUnableToLocateNuGetExe_esp" xml:space="preserve">
    <value>Paquete NuGet.CommandLine no válido. No se puede ubicar NuGet.exe en el paquete.</value>
  </data>
  <data name="UpdateCommandUnableToLocateNuGetExe_fra" xml:space="preserve">
    <value>Package NuGet.CommandLine non valide. Impossible de trouver NuGet.exe dans le package.</value>
  </data>
  <data name="UpdateCommandUnableToLocateNuGetExe_ita" xml:space="preserve">
    <value>Pacchetto NuGet.CommandLine invalido. Impossibile localizzare NuGet.exe all'interno del pacchetto.</value>
  </data>
  <data name="UpdateCommandUnableToLocateNuGetExe_jpn" xml:space="preserve">
    <value>NuGet.CommandLine パッケージが無効です。パッケージ内に NuGet.exe が見つかりません。</value>
  </data>
  <data name="UpdateCommandUnableToLocateNuGetExe_kor" xml:space="preserve">
    <value>잘못된 NuGet.CommandLine 패키지입니다. 패키지에서 NuGet.exe를 찾을 수 없습니다.</value>
  </data>
  <data name="UpdateCommandUnableToLocateNuGetExe_plk" xml:space="preserve">
    <value>Nieprawidłowy pakiet NuGet.CommandLine. Nie można odnaleźć pliku NuGet.exe wewnątrz pakietu.</value>
  </data>
  <data name="UpdateCommandUnableToLocateNuGetExe_ptb" xml:space="preserve">
    <value>Pacote NuGet.CommandLine inválido. Não foi possível localizar NuGet.exe dentro do pacote.</value>
  </data>
  <data name="UpdateCommandUnableToLocateNuGetExe_rus" xml:space="preserve">
    <value>Недопустимый пакет NuGet.CommandLine. В пакете не удалось найти NuGet.exe.</value>
  </data>
  <data name="UpdateCommandUnableToLocateNuGetExe_trk" xml:space="preserve">
    <value>Geçersiz NuGet.CommandLine paketi. Paket içindeki NuGet.exe bulunamıyor.</value>
  </data>
  <data name="UpdateCommandUnableToLocateNuGetExe_chs" xml:space="preserve">
    <value>NuGet.CommandLine 程序包无效。在该程序包中找不到 NuGet.exe。</value>
  </data>
  <data name="UpdateCommandUnableToLocateNuGetExe_cht" xml:space="preserve">
    <value>無效的 NuGet.CommandLine 封裝。在封裝中找不到 NuGet.exe。</value>
  </data>
  <data name="UpdateCommandUpdateSuccessful_csy" xml:space="preserve">
    <value>Aktualizace proběhla úspěšně.</value>
  </data>
  <data name="UpdateCommandUpdateSuccessful_deu" xml:space="preserve">
    <value>Das Update war erfolgreich.</value>
  </data>
  <data name="UpdateCommandUpdateSuccessful_esp" xml:space="preserve">
    <value>Actualización correcta.</value>
  </data>
  <data name="UpdateCommandUpdateSuccessful_fra" xml:space="preserve">
    <value>Mise à jour réussie.</value>
  </data>
  <data name="UpdateCommandUpdateSuccessful_ita" xml:space="preserve">
    <value>Aggiornamento riuscito</value>
  </data>
  <data name="UpdateCommandUpdateSuccessful_jpn" xml:space="preserve">
    <value>正常に更新されました。</value>
  </data>
  <data name="UpdateCommandUpdateSuccessful_kor" xml:space="preserve">
    <value>업데이트했습니다.</value>
  </data>
  <data name="UpdateCommandUpdateSuccessful_plk" xml:space="preserve">
    <value>Aktualizacja powiodła się.</value>
  </data>
  <data name="UpdateCommandUpdateSuccessful_ptb" xml:space="preserve">
    <value>Atualização bem-sucedida.</value>
  </data>
  <data name="UpdateCommandUpdateSuccessful_rus" xml:space="preserve">
    <value>Обновление выполнено.</value>
  </data>
  <data name="UpdateCommandUpdateSuccessful_trk" xml:space="preserve">
    <value>Güncelleme başarılı.</value>
  </data>
  <data name="UpdateCommandUpdateSuccessful_chs" xml:space="preserve">
    <value>更新成功。</value>
  </data>
  <data name="UpdateCommandUpdateSuccessful_cht" xml:space="preserve">
    <value>成功更新。</value>
  </data>
  <data name="UpdateCommandUpdatingNuGet_csy" xml:space="preserve">
    <value>Probíhá aktualizace souboru NuGet.exe na {0}.</value>
  </data>
  <data name="UpdateCommandUpdatingNuGet_deu" xml:space="preserve">
    <value>"NuGet.exe" wird auf {0} aktualisiert.</value>
  </data>
  <data name="UpdateCommandUpdatingNuGet_esp" xml:space="preserve">
    <value>Actualizando NuGet.exe a {0}.</value>
  </data>
  <data name="UpdateCommandUpdatingNuGet_fra" xml:space="preserve">
    <value>Mise à jour de NuGet.exe vers {0}.</value>
  </data>
  <data name="UpdateCommandUpdatingNuGet_ita" xml:space="preserve">
    <value>Aggiornando NuGet.exe a {0}.</value>
  </data>
  <data name="UpdateCommandUpdatingNuGet_jpn" xml:space="preserve">
    <value>NuGet.exe を {0} に更新しています。</value>
  </data>
  <data name="UpdateCommandUpdatingNuGet_kor" xml:space="preserve">
    <value>NuGet.exe를 {0}(으)로 업데이트하고 있습니다.</value>
  </data>
  <data name="UpdateCommandUpdatingNuGet_plk" xml:space="preserve">
    <value>Aktualizowanie pliku NuGet.exe do {0}.</value>
  </data>
  <data name="UpdateCommandUpdatingNuGet_ptb" xml:space="preserve">
    <value>Atualizando NuGet.exe para {0}.</value>
  </data>
  <data name="UpdateCommandUpdatingNuGet_rus" xml:space="preserve">
    <value>Обновление NuGet.exe в {0}.</value>
  </data>
  <data name="UpdateCommandUpdatingNuGet_trk" xml:space="preserve">
    <value>NuGet.exe {0} olarak güncelleniyor.</value>
  </data>
  <data name="UpdateCommandUpdatingNuGet_chs" xml:space="preserve">
    <value>正在将 NuGet.exe 更新到 {0}。</value>
  </data>
  <data name="UpdateCommandUpdatingNuGet_cht" xml:space="preserve">
    <value>正在更新 NuGet.exe 為 {0}。</value>
  </data>
  <data name="InvalidArguments_csy" xml:space="preserve">
    <value>{0}: neplatné argumenty</value>
  </data>
  <data name="InvalidArguments_deu" xml:space="preserve">
    <value>{0}: ungültige Argumente.</value>
  </data>
  <data name="InvalidArguments_esp" xml:space="preserve">
    <value>{0}: argumentos no válidos.</value>
  </data>
  <data name="InvalidArguments_fra" xml:space="preserve">
    <value>{0} : arguments non valides.</value>
  </data>
  <data name="InvalidArguments_ita" xml:space="preserve">
    <value>{0}: argomenti non validi.</value>
  </data>
  <data name="InvalidArguments_jpn" xml:space="preserve">
    <value>{0}: 引数が無効です。</value>
  </data>
  <data name="InvalidArguments_kor" xml:space="preserve">
    <value>{0}: 잘못된 인수입니다.</value>
  </data>
  <data name="InvalidArguments_plk" xml:space="preserve">
    <value>{0}: nieprawidłowe argumenty.</value>
  </data>
  <data name="InvalidArguments_ptb" xml:space="preserve">
    <value>{0}: argumentos inválidos.</value>
  </data>
  <data name="InvalidArguments_rus" xml:space="preserve">
    <value>{0}: недопустимые аргументы.</value>
  </data>
  <data name="InvalidArguments_trk" xml:space="preserve">
    <value>{0}: geçersiz bağımsız değişken.</value>
  </data>
  <data name="InvalidArguments_chs" xml:space="preserve">
    <value>{0}: 参数无效。</value>
  </data>
  <data name="InvalidArguments_cht" xml:space="preserve">
    <value>{0}: 無效的引數。</value>
  </data>
  <data name="PackageCommandAddedFile_csy" xml:space="preserve">
    <value>Byl přidán soubor {0}.</value>
  </data>
  <data name="PackageCommandAddedFile_deu" xml:space="preserve">
    <value>Die Datei "{0}" wurde hinzugefügt.</value>
  </data>
  <data name="PackageCommandAddedFile_esp" xml:space="preserve">
    <value>Se ha agregado el archivo '{0}'.</value>
  </data>
  <data name="PackageCommandAddedFile_fra" xml:space="preserve">
    <value>Fichier ajouté '{0}'.</value>
  </data>
  <data name="PackageCommandAddedFile_ita" xml:space="preserve">
    <value>Aggiungere file '{0}'.</value>
  </data>
  <data name="PackageCommandAddedFile_jpn" xml:space="preserve">
    <value>ファイル '{0}' が追加されました。</value>
  </data>
  <data name="PackageCommandAddedFile_kor" xml:space="preserve">
    <value>'{0}' 파일을 추가했습니다.</value>
  </data>
  <data name="PackageCommandAddedFile_plk" xml:space="preserve">
    <value>Dodano plik „{0}”.</value>
  </data>
  <data name="PackageCommandAddedFile_ptb" xml:space="preserve">
    <value>Arquivo adicionado '{0}'.</value>
  </data>
  <data name="PackageCommandAddedFile_rus" xml:space="preserve">
    <value>Добавлен файл "{0}".</value>
  </data>
  <data name="PackageCommandAddedFile_trk" xml:space="preserve">
    <value>{0}' dosyası eklendi.</value>
  </data>
  <data name="PackageCommandAddedFile_chs" xml:space="preserve">
    <value>已添加文件“{0}”。</value>
  </data>
  <data name="PackageCommandAddedFile_cht" xml:space="preserve">
    <value>已新增檔案 '{0}'。</value>
  </data>
  <data name="PackageCommandAttemptingToBuildPackage_csy" xml:space="preserve">
    <value>Probíhá pokus o sestavení balíčku z {0}.</value>
  </data>
  <data name="PackageCommandAttemptingToBuildPackage_deu" xml:space="preserve">
    <value>Es wird versucht, das Paket aus "{0}" zu erstellen.</value>
  </data>
  <data name="PackageCommandAttemptingToBuildPackage_esp" xml:space="preserve">
    <value>Intentando compilar el paquete desde '{0}'. </value>
  </data>
  <data name="PackageCommandAttemptingToBuildPackage_fra" xml:space="preserve">
    <value>Tentative de création du package depuis '{0}'.</value>
  </data>
  <data name="PackageCommandAttemptingToBuildPackage_ita" xml:space="preserve">
    <value>Componendo pacchetto da'{0}'.</value>
  </data>
  <data name="PackageCommandAttemptingToBuildPackage_jpn" xml:space="preserve">
    <value>'{0}' からパッケージをビルドしています。</value>
  </data>
  <data name="PackageCommandAttemptingToBuildPackage_kor" xml:space="preserve">
    <value>'{0}'에서 패키지를 빌드하고 있습니다.</value>
  </data>
  <data name="PackageCommandAttemptingToBuildPackage_plk" xml:space="preserve">
    <value>Próba skompilowania pakietu z „{0}”.</value>
  </data>
  <data name="PackageCommandAttemptingToBuildPackage_ptb" xml:space="preserve">
    <value>Tentando construir o pacote de '{0}'.</value>
  </data>
  <data name="PackageCommandAttemptingToBuildPackage_rus" xml:space="preserve">
    <value>Попытка выполнить сборку пакета из "{0}".</value>
  </data>
  <data name="PackageCommandAttemptingToBuildPackage_trk" xml:space="preserve">
    <value>Paket '{0}' konumundan oluşturulmaya çalışılıyor. </value>
  </data>
  <data name="PackageCommandAttemptingToBuildPackage_chs" xml:space="preserve">
    <value>正在尝试从“{0}”生成程序包。</value>
  </data>
  <data name="PackageCommandAttemptingToBuildPackage_cht" xml:space="preserve">
    <value>正在嘗試從 '{0}' 建置封裝。</value>
  </data>
  <data name="DefaultCommandDescription_csy" xml:space="preserve">
    <value>Pro tento příkaz nebyl zadán žádný popis.</value>
  </data>
  <data name="DefaultCommandDescription_deu" xml:space="preserve">
    <value>Für diesen Befehl wurde keine Beschreibung bereitgestellt.</value>
  </data>
  <data name="DefaultCommandDescription_esp" xml:space="preserve">
    <value>No se ha proporcionado ninguna descripción para este comando.</value>
  </data>
  <data name="DefaultCommandDescription_fra" xml:space="preserve">
    <value>Aucune description n'a été fournie pour cette commande.</value>
  </data>
  <data name="DefaultCommandDescription_ita" xml:space="preserve">
    <value>Non è stata fornita alcuna descrizione per questo comando.</value>
  </data>
  <data name="DefaultCommandDescription_jpn" xml:space="preserve">
    <value>このコマンドに説明は指定されていません。</value>
  </data>
  <data name="DefaultCommandDescription_kor" xml:space="preserve">
    <value>이 명령에 대한 설명이 제공되지 않았습니다.</value>
  </data>
  <data name="DefaultCommandDescription_plk" xml:space="preserve">
    <value>Nie podano opisu dla tego polecenia.</value>
  </data>
  <data name="DefaultCommandDescription_ptb" xml:space="preserve">
    <value>Nenhuma descrição foi fornecida para este comando.</value>
  </data>
  <data name="DefaultCommandDescription_rus" xml:space="preserve">
    <value>Описание для этой команды отсутствует.</value>
  </data>
  <data name="DefaultCommandDescription_trk" xml:space="preserve">
    <value>Bu komut için açıklama belirtilmedi.</value>
  </data>
  <data name="DefaultCommandDescription_chs" xml:space="preserve">
    <value>未提供此命令的说明。</value>
  </data>
  <data name="DefaultCommandDescription_cht" xml:space="preserve">
    <value>並未提供此命令的描述。</value>
  </data>
  <data name="ConsoleConfirmMessage_csy" xml:space="preserve">
    <value>{0} (A/N): </value>
  </data>
  <data name="ConsoleConfirmMessage_deu" xml:space="preserve">
    <value>{0} (j/N) </value>
  </data>
  <data name="ConsoleConfirmMessage_esp" xml:space="preserve">
    <value>{0} (Sí/No) </value>
  </data>
  <data name="ConsoleConfirmMessage_fra" xml:space="preserve">
    <value>{0} (o/N) </value>
  </data>
  <data name="ConsoleConfirmMessage_ita" xml:space="preserve">
    <value>{0} (y/N) </value>
  </data>
  <data name="ConsoleConfirmMessage_jpn" xml:space="preserve">
    <value>{0} (y/N) </value>
  </data>
  <data name="ConsoleConfirmMessage_kor" xml:space="preserve">
    <value>{0}(y/N) </value>
  </data>
  <data name="ConsoleConfirmMessage_plk" xml:space="preserve">
    <value>{0} (t/N) </value>
  </data>
  <data name="ConsoleConfirmMessage_ptb" xml:space="preserve">
    <value>{0} (y / N)</value>
  </data>
  <data name="ConsoleConfirmMessage_rus" xml:space="preserve">
    <value>{0} (д/н) </value>
  </data>
  <data name="ConsoleConfirmMessage_trk" xml:space="preserve">
    <value>{0} (e/H) </value>
  </data>
  <data name="ConsoleConfirmMessage_chs" xml:space="preserve">
    <value>{0} (y/N) </value>
  </data>
  <data name="ConsoleConfirmMessage_cht" xml:space="preserve">
    <value>{0} (是/否) </value>
  </data>
  <data name="ConsoleConfirmMessageAccept_csy" xml:space="preserve">
    <value>A</value>
  </data>
  <data name="ConsoleConfirmMessageAccept_deu" xml:space="preserve">
    <value>j</value>
  </data>
  <data name="ConsoleConfirmMessageAccept_esp" xml:space="preserve">
    <value>sí</value>
  </data>
  <data name="ConsoleConfirmMessageAccept_fra" xml:space="preserve">
    <value>o</value>
  </data>
  <data name="ConsoleConfirmMessageAccept_ita" xml:space="preserve">
    <value>y</value>
  </data>
  <data name="ConsoleConfirmMessageAccept_jpn" xml:space="preserve">
    <value>y</value>
  </data>
  <data name="ConsoleConfirmMessageAccept_kor" xml:space="preserve">
    <value>y</value>
  </data>
  <data name="ConsoleConfirmMessageAccept_plk" xml:space="preserve">
    <value>t</value>
  </data>
  <data name="ConsoleConfirmMessageAccept_ptb" xml:space="preserve">
    <value>y</value>
  </data>
  <data name="ConsoleConfirmMessageAccept_rus" xml:space="preserve">
    <value>д</value>
  </data>
  <data name="ConsoleConfirmMessageAccept_trk" xml:space="preserve">
    <value>e</value>
  </data>
  <data name="ConsoleConfirmMessageAccept_chs" xml:space="preserve">
    <value>y</value>
  </data>
  <data name="ConsoleConfirmMessageAccept_cht" xml:space="preserve">
    <value>是</value>
  </data>
  <data name="DeleteCommandCanceled_csy" xml:space="preserve">
    <value>Odstranit zrušené</value>
  </data>
  <data name="DeleteCommandCanceled_deu" xml:space="preserve">
    <value>Der Löschvorgang wurde abgebrochen.</value>
  </data>
  <data name="DeleteCommandCanceled_esp" xml:space="preserve">
    <value>Eliminación cancelada</value>
  </data>
  <data name="DeleteCommandCanceled_fra" xml:space="preserve">
    <value>Suppression annulée</value>
  </data>
  <data name="DeleteCommandCanceled_ita" xml:space="preserve">
    <value>cancellazione teminata</value>
  </data>
  <data name="DeleteCommandCanceled_jpn" xml:space="preserve">
    <value>削除は取り消されました</value>
  </data>
  <data name="DeleteCommandCanceled_kor" xml:space="preserve">
    <value>삭제가 취소됨</value>
  </data>
  <data name="DeleteCommandCanceled_plk" xml:space="preserve">
    <value>Usuwanie anulowane</value>
  </data>
  <data name="DeleteCommandCanceled_ptb" xml:space="preserve">
    <value>Excluir cancelado</value>
  </data>
  <data name="DeleteCommandCanceled_rus" xml:space="preserve">
    <value>Удаление отменено</value>
  </data>
  <data name="DeleteCommandCanceled_trk" xml:space="preserve">
    <value>Silme iptal edildi</value>
  </data>
  <data name="DeleteCommandCanceled_chs" xml:space="preserve">
    <value>已取消删除</value>
  </data>
  <data name="DeleteCommandCanceled_cht" xml:space="preserve">
    <value>已取消刪除</value>
  </data>
  <data name="DeleteCommandConfirm_csy" xml:space="preserve">
    <value>{0} {1} bude odstraněno z {2}. Chcete pokračovat?</value>
  </data>
  <data name="DeleteCommandConfirm_deu" xml:space="preserve">
    <value>{0} {1} wird aus "{2}" gelöscht. Möchten Sie den Vorgang fortsetzen?</value>
  </data>
  <data name="DeleteCommandConfirm_esp" xml:space="preserve">
    <value>{0} {1} se eliminará de {2}. ¿Desea continuar?</value>
  </data>
  <data name="DeleteCommandConfirm_fra" xml:space="preserve">
    <value>{0} {1} sera supprimé de {2}. Souhaitez-vous continuer ?</value>
  </data>
  <data name="DeleteCommandConfirm_ita" xml:space="preserve">
    <value>{0} {1} sarà cancellato da {2}. Vuoi continuare?</value>
  </data>
  <data name="DeleteCommandConfirm_jpn" xml:space="preserve">
    <value>{0} {1} は {2} から削除されます。続行しますか?</value>
  </data>
  <data name="DeleteCommandConfirm_kor" xml:space="preserve">
    <value>{0} {1}이(가) {2}에서 삭제됩니다. 계속하시겠습니까?</value>
  </data>
  <data name="DeleteCommandConfirm_plk" xml:space="preserve">
    <value>Element {0} {1} zostanie usunięty z {2}. Czy chcesz kontynuować?</value>
  </data>
  <data name="DeleteCommandConfirm_ptb" xml:space="preserve">
    <value>{0} {1} será excluído do {2}. Deseja continuar?</value>
  </data>
  <data name="DeleteCommandConfirm_rus" xml:space="preserve">
    <value>Будет выполнено удаление {0} {1} из {2}. Продолжить?</value>
  </data>
  <data name="DeleteCommandConfirm_trk" xml:space="preserve">
    <value>{0} {1} öğeleri {2} konumundan silinecek. Devam etmek istiyor musunuz?</value>
  </data>
  <data name="DeleteCommandConfirm_chs" xml:space="preserve">
    <value>将从 {2} 中删除 {0} {1}。是否要继续?</value>
  </data>
  <data name="DeleteCommandConfirm_cht" xml:space="preserve">
    <value>{0} {1} 會從 {2} 刪除。您要繼續嗎?</value>
  </data>
  <data name="AmbiguousCommand_csy" xml:space="preserve">
    <value>Nejednoznačný příkaz {0}. Možné hodnoty: {1}.</value>
  </data>
  <data name="AmbiguousCommand_deu" xml:space="preserve">
    <value>Mehrdeutiger Befehl "{0}". Mögliche Werte: {1}.</value>
  </data>
  <data name="AmbiguousCommand_esp" xml:space="preserve">
    <value>Comando ambiguo '{0}'. Valores posibles: {1}.</value>
  </data>
  <data name="AmbiguousCommand_fra" xml:space="preserve">
    <value>Commande ambiguë '{0}'. Valeurs possibles : {1}.</value>
  </data>
  <data name="AmbiguousCommand_ita" xml:space="preserve">
    <value>Comando ambiguo '{0}'. Possibili valori: {1}.</value>
  </data>
  <data name="AmbiguousCommand_jpn" xml:space="preserve">
    <value>あいまいなコマンド '{0}'。指定可能な値: {1}.</value>
  </data>
  <data name="AmbiguousCommand_kor" xml:space="preserve">
    <value>모호한 '{0}' 명령입니다. 사용 가능한 값: {1}.</value>
  </data>
  <data name="AmbiguousCommand_plk" xml:space="preserve">
    <value>Niejednoznaczne polecenie „{0}”. Możliwe wartości: {1}.</value>
  </data>
  <data name="AmbiguousCommand_ptb" xml:space="preserve">
    <value>Comando ambíguo '{0}'. Valores possíveis: {1}.</value>
  </data>
  <data name="AmbiguousCommand_rus" xml:space="preserve">
    <value>Неоднозначная команда "{0}". Возможные значения: {1}.</value>
  </data>
  <data name="AmbiguousCommand_trk" xml:space="preserve">
    <value>Belirsiz komut '{0}'. Olası değerler: {1}.</value>
  </data>
  <data name="AmbiguousCommand_chs" xml:space="preserve">
    <value>命令“{0}”不明确。可能的值: {1}。</value>
  </data>
  <data name="AmbiguousCommand_cht" xml:space="preserve">
    <value>模糊的命令 '{0}'。可能值為: {1}。</value>
  </data>
  <data name="AmbiguousOption_csy" xml:space="preserve">
    <value>Nejednoznačná možnost {0}. Možné hodnoty: {1}.</value>
  </data>
  <data name="AmbiguousOption_deu" xml:space="preserve">
    <value>Mehrdeutige Option "{0}". Mögliche Werte: {1}.</value>
  </data>
  <data name="AmbiguousOption_esp" xml:space="preserve">
    <value>Opción ambigua '{0}'. Valores posibles: {1}.</value>
  </data>
  <data name="AmbiguousOption_fra" xml:space="preserve">
    <value>Option ambiguë '{0}'. Valeurs possibles : {1}.</value>
  </data>
  <data name="AmbiguousOption_ita" xml:space="preserve">
    <value>Opzione ambigua '{0}'. Possibili valori: {1}.</value>
  </data>
  <data name="AmbiguousOption_jpn" xml:space="preserve">
    <value>あいまいなオプション '{0}'。指定可能な値: {1}.</value>
  </data>
  <data name="AmbiguousOption_kor" xml:space="preserve">
    <value>모호한 '{0}' 옵션입니다. 사용 가능한 값: {1}.</value>
  </data>
  <data name="AmbiguousOption_plk" xml:space="preserve">
    <value>Niejednoznaczna opcja „{0}”. Możliwe wartości: {1}.</value>
  </data>
  <data name="AmbiguousOption_ptb" xml:space="preserve">
    <value>Opção ambígua '{0}'. Valores possíveis: {1}.</value>
  </data>
  <data name="AmbiguousOption_rus" xml:space="preserve">
    <value>Неоднозначный параметр "{0}". Возможные значения: {1}.</value>
  </data>
  <data name="AmbiguousOption_trk" xml:space="preserve">
    <value>Belirsiz seçenek '{0}'. Olası değerler: {1}.</value>
  </data>
  <data name="AmbiguousOption_chs" xml:space="preserve">
    <value>选项“{0}”不明确。可能的值: {1}。</value>
  </data>
  <data name="AmbiguousOption_cht" xml:space="preserve">
    <value>模糊的選項 '{0}'。可能值為: {1}。</value>
  </data>
  <data name="InstallCommandNothingToInstall_csy" xml:space="preserve">
    <value>Všechny balíčky, které uvádí {0}, jsou již nainstalované.</value>
  </data>
  <data name="InstallCommandNothingToInstall_deu" xml:space="preserve">
    <value>Alle in "{0}" aufgeführten Pakete sind bereits installiert.</value>
  </data>
  <data name="InstallCommandNothingToInstall_esp" xml:space="preserve">
    <value>Ya se han instalado todos los paquetes mostrados en '{0}'.</value>
  </data>
  <data name="InstallCommandNothingToInstall_fra" xml:space="preserve">
    <value>Tous les packages répertoriés dans {0} sont déjà installés.</value>
  </data>
  <data name="InstallCommandNothingToInstall_ita" xml:space="preserve">
    <value>Tutti i pacchetti elencati in {0}sono già installati.</value>
  </data>
  <data name="InstallCommandNothingToInstall_jpn" xml:space="preserve">
    <value>{0} に含まれるすべてのパッケージは、既にインストールされています。</value>
  </data>
  <data name="InstallCommandNothingToInstall_kor" xml:space="preserve">
    <value>{0}에 나열된 모든 패키지가 이미 설치되었습니다.</value>
  </data>
  <data name="InstallCommandNothingToInstall_plk" xml:space="preserve">
    <value>Wszystkie pakiety wymienione w {0} zostały już zainstalowane.</value>
  </data>
  <data name="InstallCommandNothingToInstall_ptb" xml:space="preserve">
    <value>Todos os pacotes listados em {0} já estão instalados.</value>
  </data>
  <data name="InstallCommandNothingToInstall_rus" xml:space="preserve">
    <value>Все пакеты, перечисленные в {0}, уже установлены.</value>
  </data>
  <data name="InstallCommandNothingToInstall_trk" xml:space="preserve">
    <value>{0} içinde sıralanan tüm paketler zaten yüklü.</value>
  </data>
  <data name="InstallCommandNothingToInstall_chs" xml:space="preserve">
    <value>{0} 中列出的所有程序包均已安装。</value>
  </data>
  <data name="InstallCommandNothingToInstall_cht" xml:space="preserve">
    <value>{0} 中列出的所有封裝均已安裝。</value>
  </data>
  <data name="NoApiKeyFound_csy" xml:space="preserve">
    <value>Nebyl zadán žádný klíč API a nebyl nalezen žádný klíč API Key pro {0}. Chcete-li uložit klíč API pro určitý zdroj, použijte příkaz setApiKey.</value>
  </data>
  <data name="NoApiKeyFound_deu" xml:space="preserve">
    <value>Es wurde kein API-Schlüssel bereitgestellt bzw. für "{0}" gefunden. Verwenden Sie zum Speichern eines API-Schlüssels für eine Quelle den Befehl "setApiKey".</value>
  </data>
  <data name="NoApiKeyFound_esp" xml:space="preserve">
    <value>No se ha proporcionado ninguna clave API ni tampoco se ha podido encontrar una para {0}. Para guardar una clave API para un origen use el comando 'setApiKey'.</value>
  </data>
  <data name="NoApiKeyFound_fra" xml:space="preserve">
    <value>Aucune clé API n'a été fournie et aucune clé API n'a été trouvée pour {0}. Utilisez la commande 'setApiKey' pour enregistrer une clé API pour une source.</value>
  </data>
  <data name="NoApiKeyFound_ita" xml:space="preserve">
    <value>Non è stato fornito alcun API Key  e non è stato possibile trovare API Key per {0}. Per salvare un API Key per una fonte usare il comando 'setApiKey'.</value>
  </data>
  <data name="NoApiKeyFound_jpn" xml:space="preserve">
    <value>API キーが指定されておらず、{0} の API キーが見つかりませんでした。ソースの API キーを保存するには、'setApiKey' コマンドを使用してください。</value>
  </data>
  <data name="NoApiKeyFound_kor" xml:space="preserve">
    <value>API 키가 제공되지 않았으므로 {0}에서 API 키를 찾을 수 없습니다. 소스에 대한 API 키를 저장하려면 'setApiKey' 명령을 사용하십시오.</value>
  </data>
  <data name="NoApiKeyFound_plk" xml:space="preserve">
    <value>Nie podano klucza interfejsu API i nie można znaleźć klucza interfejsu API dla {0}. Aby zapisać klucz interfejsu API dla źródła, użyj polecenia „setApiKey”.</value>
  </data>
  <data name="NoApiKeyFound_ptb" xml:space="preserve">
    <value>Nenhuma chave de API foi fornecida e nenhuma chave de API foi encontrada para {0}. Para salvar uma chave de API para uma origem, use o comando "setApiKey.</value>
  </data>
  <data name="NoApiKeyFound_rus" xml:space="preserve">
    <value>Ключ API не указан, также не удалось найти ключ API для {0}. Чтобы сохранить ключ API для источника, используйте команду "setApiKey".</value>
  </data>
  <data name="NoApiKeyFound_trk" xml:space="preserve">
    <value>API Anahtarı belirtilmemiş ve {0} için hiçbir API Anahtarı bulunamadı. Bir kaynak için API Anahtarını kaydetmek için 'setApiKey' komutunu kullanın.</value>
  </data>
  <data name="NoApiKeyFound_chs" xml:space="preserve">
    <value>未提供 API 密钥并且找不到 {0} 的 API 密钥。若要保存源的 API 密钥，请使用 "setApiKey" 命令。</value>
  </data>
  <data name="NoApiKeyFound_cht" xml:space="preserve">
    <value>未提供 API 索引鍵，也找不到 {0} 的 API 索引鍵。如要儲存來源的 API 索引鍵，請使用 'setApiKey' 命令。</value>
  </data>
  <data name="SetApiKeyCommandApiKeySaved_csy" xml:space="preserve">
    <value>Klíč API {0} byl uložen pro {1}.</value>
  </data>
  <data name="SetApiKeyCommandApiKeySaved_deu" xml:space="preserve">
    <value>Der API-Schlüssel "{0}" wurde für "{1}" gespeichert.</value>
  </data>
  <data name="SetApiKeyCommandApiKeySaved_esp" xml:space="preserve">
    <value>La clave API '{0}' se ha guardado para {1}.</value>
  </data>
  <data name="SetApiKeyCommandApiKeySaved_fra" xml:space="preserve">
    <value>La clé API '{0}' a été enregistrée pour {1}.</value>
  </data>
  <data name="SetApiKeyCommandApiKeySaved_ita" xml:space="preserve">
    <value>API Key '{0}' salvato per {1}.</value>
  </data>
  <data name="SetApiKeyCommandApiKeySaved_jpn" xml:space="preserve">
    <value>{1} の API キー '{0}' が保存されました。</value>
  </data>
  <data name="SetApiKeyCommandApiKeySaved_kor" xml:space="preserve">
    <value>API 키 '{0}'이(가) {1}에 저장되었습니다.</value>
  </data>
  <data name="SetApiKeyCommandApiKeySaved_plk" xml:space="preserve">
    <value>Klucz interfejsu API „{0}” został zapisany dla {1}.</value>
  </data>
  <data name="SetApiKeyCommandApiKeySaved_ptb" xml:space="preserve">
    <value>A chave de API '{0}' foi salva para {1}.</value>
  </data>
  <data name="SetApiKeyCommandApiKeySaved_rus" xml:space="preserve">
    <value>Был сохранен ключ API "{0}" для {1}.</value>
  </data>
  <data name="SetApiKeyCommandApiKeySaved_trk" xml:space="preserve">
    <value>{1} için '{0}' API Anahtarı kaydedildi.</value>
  </data>
  <data name="SetApiKeyCommandApiKeySaved_chs" xml:space="preserve">
    <value>已保存 {1} 的 API 密钥“{0}”。</value>
  </data>
  <data name="SetApiKeyCommandApiKeySaved_cht" xml:space="preserve">
    <value>已為 {1} 儲存 API 索引鍵 '{0}'。</value>
  </data>
  <data name="BuildingProjectTargetingFramework_csy" xml:space="preserve">
    <value>Vytváří se projekt {0} pro cílovou architekturu {1}.</value>
  </data>
  <data name="BuildingProjectTargetingFramework_deu" xml:space="preserve">
    <value>Projekt "{0}" wird für das Zielframework "{1}" erstellt.</value>
  </data>
  <data name="BuildingProjectTargetingFramework_esp" xml:space="preserve">
    <value>Compilando proyecto '{0}' para el marco de trabajo de destino '{1}'.</value>
  </data>
  <data name="BuildingProjectTargetingFramework_fra" xml:space="preserve">
    <value>Création du projet '{0}' pour le Framework cible '{1}'.</value>
  </data>
  <data name="BuildingProjectTargetingFramework_ita" xml:space="preserve">
    <value>Creazione progetto '{0}' per quadro target '{1}'.</value>
  </data>
  <data name="BuildingProjectTargetingFramework_jpn" xml:space="preserve">
    <value>ターゲット フレームワーク '{1}' のプロジェクト '{0}' をビルドしています</value>
  </data>
  <data name="BuildingProjectTargetingFramework_kor" xml:space="preserve">
    <value>대상 프레임워크 '{1}'에 대한 '{0}' 프로젝트를 빌드하고 있습니다.</value>
  </data>
  <data name="BuildingProjectTargetingFramework_plk" xml:space="preserve">
    <value>Kompilowanie projektu „{0}” dla struktury docelowej „{1}”.</value>
  </data>
  <data name="BuildingProjectTargetingFramework_ptb" xml:space="preserve">
    <value>Criar projeto '{0}' para a estrutura de destino '{1}'.</value>
  </data>
  <data name="BuildingProjectTargetingFramework_rus" xml:space="preserve">
    <value>Выполнение сборки проекта "{0}" для целевой платформы "{1}".</value>
  </data>
  <data name="BuildingProjectTargetingFramework_trk" xml:space="preserve">
    <value>{1}' hedef framework'ü için '{0}' projesi oluşturuluyor.</value>
  </data>
  <data name="BuildingProjectTargetingFramework_chs" xml:space="preserve">
    <value>正在为目标框架“{1}”生成项目“{0}”。</value>
  </data>
  <data name="BuildingProjectTargetingFramework_cht" xml:space="preserve">
    <value>正在為目標架構 '{1}' 建置專案 '{0}'。</value>
  </data>
  <data name="FailedToBuildProject_csy" xml:space="preserve">
    <value>Sestavení {0} se nezdařilo.</value>
  </data>
  <data name="FailedToBuildProject_deu" xml:space="preserve">
    <value>Fehler beim Erstellen von "{0}".</value>
  </data>
  <data name="FailedToBuildProject_esp" xml:space="preserve">
    <value>Error al compilar '{0}'.</value>
  </data>
  <data name="FailedToBuildProject_fra" xml:space="preserve">
    <value>Échec de la création de '{0}'.</value>
  </data>
  <data name="FailedToBuildProject_ita" xml:space="preserve">
    <value>Impossibile sviluppare '{0}'.</value>
  </data>
  <data name="FailedToBuildProject_jpn" xml:space="preserve">
    <value>'{0}' をビルドできませんでした。</value>
  </data>
  <data name="FailedToBuildProject_kor" xml:space="preserve">
    <value>'{0}'을(를) 빌드하지 못했습니다.</value>
  </data>
  <data name="FailedToBuildProject_plk" xml:space="preserve">
    <value>Nie można skompilować „{0}”.</value>
  </data>
  <data name="FailedToBuildProject_ptb" xml:space="preserve">
    <value>Falha ao construir '{0}'.</value>
  </data>
  <data name="FailedToBuildProject_rus" xml:space="preserve">
    <value>Ошибка при сборке "{0}".</value>
  </data>
  <data name="FailedToBuildProject_trk" xml:space="preserve">
    <value>{0}' oluşturulamadı.</value>
  </data>
  <data name="FailedToBuildProject_chs" xml:space="preserve">
    <value>无法生成“{0}”。</value>
  </data>
  <data name="FailedToBuildProject_cht" xml:space="preserve">
    <value>無法建置 '{0}'。</value>
  </data>
  <data name="PackagingFilesFromOutputPath_csy" xml:space="preserve">
    <value>Probíhá balení souborů z {0}.</value>
  </data>
  <data name="PackagingFilesFromOutputPath_deu" xml:space="preserve">
    <value>Paketerstellung der Dateien aus "{0}".</value>
  </data>
  <data name="PackagingFilesFromOutputPath_esp" xml:space="preserve">
    <value>Empaquetando archivos de proyecto de '{0}'.</value>
  </data>
  <data name="PackagingFilesFromOutputPath_fra" xml:space="preserve">
    <value>Compression des fichiers depuis '{0}'.</value>
  </data>
  <data name="PackagingFilesFromOutputPath_ita" xml:space="preserve">
    <value>Impacchettando file da '{0}'.</value>
  </data>
  <data name="PackagingFilesFromOutputPath_jpn" xml:space="preserve">
    <value>'{0}' のファイルをパックしています。</value>
  </data>
  <data name="PackagingFilesFromOutputPath_kor" xml:space="preserve">
    <value>'{0}'에서 파일을 압축하고 있습니다.</value>
  </data>
  <data name="PackagingFilesFromOutputPath_plk" xml:space="preserve">
    <value>Pakowanie plików z „{0}”.</value>
  </data>
  <data name="PackagingFilesFromOutputPath_ptb" xml:space="preserve">
    <value>Embalar arquivos de '{0}'.</value>
  </data>
  <data name="PackagingFilesFromOutputPath_rus" xml:space="preserve">
    <value>Упаковка файлов из {0}.</value>
  </data>
  <data name="PackagingFilesFromOutputPath_trk" xml:space="preserve">
    <value>{0}' dosyaları paketleniyor.</value>
  </data>
  <data name="PackagingFilesFromOutputPath_chs" xml:space="preserve">
    <value>正在打包“{0}”中的文件。</value>
  </data>
  <data name="PackagingFilesFromOutputPath_cht" xml:space="preserve">
    <value>正在封裝 '{0}' 中的檔案。</value>
  </data>
  <data name="UnableToExtractAssemblyMetadata_csy" xml:space="preserve">
    <value>Nelze extrahovat metadata z {0}.</value>
  </data>
  <data name="UnableToExtractAssemblyMetadata_deu" xml:space="preserve">
    <value>Aus "{0}" können keine Metadaten extrahiert werden.</value>
  </data>
  <data name="UnableToExtractAssemblyMetadata_esp" xml:space="preserve">
    <value>No se pueden extraer metadatos desde '{0}'.</value>
  </data>
  <data name="UnableToExtractAssemblyMetadata_fra" xml:space="preserve">
    <value>Impossible d'extraire les métadonnées de '{0}'.</value>
  </data>
  <data name="UnableToExtractAssemblyMetadata_ita" xml:space="preserve">
    <value>Impossibile estrarre metadati da '{0}'.</value>
  </data>
  <data name="UnableToExtractAssemblyMetadata_jpn" xml:space="preserve">
    <value>'{0}' からメタデータを抽出できません。</value>
  </data>
  <data name="UnableToExtractAssemblyMetadata_kor" xml:space="preserve">
    <value>'{0}'에서 메타데이터를 추출할 수 없습니다.</value>
  </data>
  <data name="UnableToExtractAssemblyMetadata_plk" xml:space="preserve">
    <value>Nie można wyodrębnić metadanych z „{0}”.</value>
  </data>
  <data name="UnableToExtractAssemblyMetadata_ptb" xml:space="preserve">
    <value>Não foi possível extrair os metadados de '{0}'.</value>
  </data>
  <data name="UnableToExtractAssemblyMetadata_rus" xml:space="preserve">
    <value>Не удалось извлечь метаданные из "{0}".</value>
  </data>
  <data name="UnableToExtractAssemblyMetadata_trk" xml:space="preserve">
    <value>Meta veriler '{0}' konumundan ayıklanamıyor.</value>
  </data>
  <data name="UnableToExtractAssemblyMetadata_chs" xml:space="preserve">
    <value>无法从“{0}”中提取元数据。</value>
  </data>
  <data name="UnableToExtractAssemblyMetadata_cht" xml:space="preserve">
    <value>無法從 '{0}' 擷取中繼資料。</value>
  </data>
  <data name="UsingPackagesConfigForDependencies_csy" xml:space="preserve">
    <value>Byl nalezen soubor packages.config. Používají se balíčky uvedené jako závislosti.</value>
  </data>
  <data name="UsingPackagesConfigForDependencies_deu" xml:space="preserve">
    <value>"packages.config" wurde gefunden. Die aufgelisteten Pakete werden als Abhängigkeiten verwendet.</value>
  </data>
  <data name="UsingPackagesConfigForDependencies_esp" xml:space="preserve">
    <value>Se ha encontrado packages.config. Usando paquetes mostrados como dependencias</value>
  </data>
  <data name="UsingPackagesConfigForDependencies_fra" xml:space="preserve">
    <value>Packages.config trouvé. Utilisation de packages répertoriés comme dépendances</value>
  </data>
  <data name="UsingPackagesConfigForDependencies_ita" xml:space="preserve">
    <value>Trovato packages.config. Usando pacchetti elencati come dipendenze.</value>
  </data>
  <data name="UsingPackagesConfigForDependencies_jpn" xml:space="preserve">
    <value>packages.config が見つかりました。依存関係として登録されているパッケージを使用します</value>
  </data>
  <data name="UsingPackagesConfigForDependencies_kor" xml:space="preserve">
    <value>packages.config를 찾았습니다. 나열된 패키지를 종속성으로 사용하고 있습니다.</value>
  </data>
  <data name="UsingPackagesConfigForDependencies_plk" xml:space="preserve">
    <value>Znaleziono plik packages.config. Wymienione pakiety zostaną użyte jako zależności</value>
  </data>
  <data name="UsingPackagesConfigForDependencies_ptb" xml:space="preserve">
    <value>Encontrado packages.config. Usando pacotes listados como dependências</value>
  </data>
  <data name="UsingPackagesConfigForDependencies_rus" xml:space="preserve">
    <value>Найден файл packages.config. Перечисленные пакеты будут использованы как зависимости</value>
  </data>
  <data name="UsingPackagesConfigForDependencies_trk" xml:space="preserve">
    <value>Packages.config bulundu. Paketler bağımlılıklarda listelenen şekilde kullanılıyor</value>
  </data>
  <data name="UsingPackagesConfigForDependencies_chs" xml:space="preserve">
    <value>找到 packages.config。正在使用列出的程序包作为依赖关系</value>
  </data>
  <data name="UsingPackagesConfigForDependencies_cht" xml:space="preserve">
    <value>找到 packages.config。使用列出的封裝做為相依性。</value>
  </data>
  <data name="Warning_FileDoesNotExist_csy" xml:space="preserve">
    <value>Soubor {0} byl zahrnut v projektu, ale neexistuje. Dojde k přeskočení...</value>
  </data>
  <data name="Warning_FileDoesNotExist_deu" xml:space="preserve">
    <value>"{0}" war im Projekt enthalten, ist jedoch nicht vorhanden. Das Element wird übersprungen...</value>
  </data>
  <data name="Warning_FileDoesNotExist_esp" xml:space="preserve">
    <value>{0}' se ha incluido en el proyecto pero no existe. Omitiendo…</value>
  </data>
  <data name="Warning_FileDoesNotExist_fra" xml:space="preserve">
    <value>'{0}' a été inclus au projet, mais n'existe pas. Ignorer…</value>
  </data>
  <data name="Warning_FileDoesNotExist_ita" xml:space="preserve">
    <value>{0}' è incluso nel progetto ma non esiste. Saltare…</value>
  </data>
  <data name="Warning_FileDoesNotExist_jpn" xml:space="preserve">
    <value>'{0}' がプロジェクトに含まれていますが、存在しません。スキップしています... Skipping...</value>
  </data>
  <data name="Warning_FileDoesNotExist_kor" xml:space="preserve">
    <value>'{0}'이(가) 프로젝트에 포함되어 있지만 존재하지 않습니다. 건너뛰는 중...</value>
  </data>
  <data name="Warning_FileDoesNotExist_plk" xml:space="preserve">
    <value>Plik „{0}” został uwzględniony w projekcie, ale nie istnieje. Trwa pomijanie...</value>
  </data>
  <data name="Warning_FileDoesNotExist_ptb" xml:space="preserve">
    <value>{0}' foi incluído no projeto, mas não existe. Ignorando...</value>
  </data>
  <data name="Warning_FileDoesNotExist_rus" xml:space="preserve">
    <value>"{0}" был добавлен в проект, но не существует. Пропуск...</value>
  </data>
  <data name="Warning_FileDoesNotExist_trk" xml:space="preserve">
    <value>{0}' projeye dahil edildi ancak mevcut değil. Atlanıyor...</value>
  </data>
  <data name="Warning_FileDoesNotExist_chs" xml:space="preserve">
    <value>“{0}”已包含在项目中，但不存在。正在跳过...</value>
  </data>
  <data name="Warning_FileDoesNotExist_cht" xml:space="preserve">
    <value>{0}' 包含在專案中但並不存在。正在略過...</value>
  </data>
  <data name="Warning_UnspecifiedField_csy" xml:space="preserve">
    <value>Hodnota {0} nebyla zadána. Použije se {1}.</value>
  </data>
  <data name="Warning_UnspecifiedField_deu" xml:space="preserve">
    <value>"{0}" wurde nicht angegeben. "{1}" wird verwendet.</value>
  </data>
  <data name="Warning_UnspecifiedField_esp" xml:space="preserve">
    <value>{0} no se ha especificado. Se está usando '{1}'.</value>
  </data>
  <data name="Warning_UnspecifiedField_fra" xml:space="preserve">
    <value>{0} n'a pas été spécifié. Utilisation de '{1}'.</value>
  </data>
  <data name="Warning_UnspecifiedField_ita" xml:space="preserve">
    <value>{0} non specificato. Usare '{1}'.</value>
  </data>
  <data name="Warning_UnspecifiedField_jpn" xml:space="preserve">
    <value>{0} が指定されませんでした。'{1}' を使用しています。</value>
  </data>
  <data name="Warning_UnspecifiedField_kor" xml:space="preserve">
    <value>{0}이(가) 지정되지 않았습니다. '{1}'을(를) 사용하고 있습니다.</value>
  </data>
  <data name="Warning_UnspecifiedField_plk" xml:space="preserve">
    <value>Nie określono {0}. Zostanie użyta wartość „{1}”.</value>
  </data>
  <data name="Warning_UnspecifiedField_ptb" xml:space="preserve">
    <value>{0} não foi especificado. Usando '{1}'.</value>
  </data>
  <data name="Warning_UnspecifiedField_rus" xml:space="preserve">
    <value>{0} не указан. Будет использован "{1}".</value>
  </data>
  <data name="Warning_UnspecifiedField_trk" xml:space="preserve">
    <value>{0} belirtilmemiş. '{1}' kullanılıyor.</value>
  </data>
  <data name="Warning_UnspecifiedField_chs" xml:space="preserve">
    <value>未指定 {0}。正在使用“{1}”。</value>
  </data>
  <data name="Warning_UnspecifiedField_cht" xml:space="preserve">
    <value>並未指定 {0}。使用 '{1}'。</value>
  </data>
  <data name="DefaultSymbolServer_csy" xml:space="preserve">
    <value>server symbolů</value>
  </data>
  <data name="DefaultSymbolServer_deu" xml:space="preserve">
    <value>Symbolserver</value>
  </data>
  <data name="DefaultSymbolServer_esp" xml:space="preserve">
    <value>servidor de símbolos</value>
  </data>
  <data name="DefaultSymbolServer_fra" xml:space="preserve">
    <value>serveur de symboles</value>
  </data>
  <data name="DefaultSymbolServer_ita" xml:space="preserve">
    <value>il symbol server</value>
  </data>
  <data name="DefaultSymbolServer_jpn" xml:space="preserve">
    <value>シンボル サーバー</value>
  </data>
  <data name="DefaultSymbolServer_kor" xml:space="preserve">
    <value>기호 서버</value>
  </data>
  <data name="DefaultSymbolServer_plk" xml:space="preserve">
    <value>serwer symboli</value>
  </data>
  <data name="DefaultSymbolServer_ptb" xml:space="preserve">
    <value>o servidor de símbolos</value>
  </data>
  <data name="DefaultSymbolServer_rus" xml:space="preserve">
    <value>сервер символов</value>
  </data>
  <data name="DefaultSymbolServer_trk" xml:space="preserve">
    <value>simge sunucusu</value>
  </data>
  <data name="DefaultSymbolServer_chs" xml:space="preserve">
    <value>符号服务器</value>
  </data>
  <data name="DefaultSymbolServer_cht" xml:space="preserve">
    <value>符號伺服器</value>
  </data>
  <data name="LiveFeed_csy" xml:space="preserve">
    <value>galerie NuGet</value>
  </data>
  <data name="LiveFeed_deu" xml:space="preserve">
    <value>NuGet-Katalog</value>
  </data>
  <data name="LiveFeed_esp" xml:space="preserve">
    <value>la galería NuGet</value>
  </data>
  <data name="LiveFeed_fra" xml:space="preserve">
    <value>galerie NuGet</value>
  </data>
  <data name="LiveFeed_ita" xml:space="preserve">
    <value>La galleria NuGet</value>
  </data>
  <data name="LiveFeed_jpn" xml:space="preserve">
    <value>NuGet ギャラリー</value>
  </data>
  <data name="LiveFeed_kor" xml:space="preserve">
    <value>NuGet 갤러리</value>
  </data>
  <data name="LiveFeed_plk" xml:space="preserve">
    <value>galeria NuGet</value>
  </data>
  <data name="LiveFeed_ptb" xml:space="preserve">
    <value>a galeria de NuGet</value>
  </data>
  <data name="LiveFeed_rus" xml:space="preserve">
    <value>коллекция NuGet</value>
  </data>
  <data name="LiveFeed_trk" xml:space="preserve">
    <value>NuGet galerisi</value>
  </data>
  <data name="LiveFeed_chs" xml:space="preserve">
    <value>NuGet 库</value>
  </data>
  <data name="LiveFeed_cht" xml:space="preserve">
    <value>NuGet 陳列庫</value>
  </data>
  <data name="PackageCommandAttemptingToBuildSymbolsPackage_csy" xml:space="preserve">
    <value>Probíhá pokus o sestavení balíčku symbolů pro {0}.</value>
  </data>
  <data name="PackageCommandAttemptingToBuildSymbolsPackage_deu" xml:space="preserve">
    <value>Es wird versucht, das Symbolpaket für "{0}" zu erstellen.</value>
  </data>
  <data name="PackageCommandAttemptingToBuildSymbolsPackage_esp" xml:space="preserve">
    <value>Intentando compilar el paquete de símbolos para '{0}'. </value>
  </data>
  <data name="PackageCommandAttemptingToBuildSymbolsPackage_fra" xml:space="preserve">
    <value>Tentative de création du package de symboles pour '{0}'.</value>
  </data>
  <data name="PackageCommandAttemptingToBuildSymbolsPackage_ita" xml:space="preserve">
    <value>Componendo pacchetti simboli '{0}'.</value>
  </data>
  <data name="PackageCommandAttemptingToBuildSymbolsPackage_jpn" xml:space="preserve">
    <value>'{0}' のシンボル パッケージをビルドしています。</value>
  </data>
  <data name="PackageCommandAttemptingToBuildSymbolsPackage_kor" xml:space="preserve">
    <value>'{0}'에 대한 기호 패키지를 빌드하고 있습니다.</value>
  </data>
  <data name="PackageCommandAttemptingToBuildSymbolsPackage_plk" xml:space="preserve">
    <value>Próba skompilowania pakietu symboli dla „{0}”.</value>
  </data>
  <data name="PackageCommandAttemptingToBuildSymbolsPackage_ptb" xml:space="preserve">
    <value>Tentando construir o pacote de símbolos para '{0}'.</value>
  </data>
  <data name="PackageCommandAttemptingToBuildSymbolsPackage_rus" xml:space="preserve">
    <value>Попытка выполнить сборку пакета символов для "{0}".</value>
  </data>
  <data name="PackageCommandAttemptingToBuildSymbolsPackage_trk" xml:space="preserve">
    <value>{0}' için simge paketi oluşturulmaya çalışılıyor.</value>
  </data>
  <data name="PackageCommandAttemptingToBuildSymbolsPackage_chs" xml:space="preserve">
    <value>正在尝试为“{0}”生成符号程序包。</value>
  </data>
  <data name="PackageCommandAttemptingToBuildSymbolsPackage_cht" xml:space="preserve">
    <value>正在嘗試為 '{0}' 建置符號封裝。</value>
  </data>
  <data name="Warning_SymbolServerNotConfigured_csy" xml:space="preserve">
    <value>Byl nalezen balíček symbolů {0}, ale pro server symbolů nebyl zadán žádný klíč API. Chcete-li uložit klíč API, spusťte příkaz NuGet.exe setApiKey [klíč API z webu http://www.NuGet.org].</value>
  </data>
  <data name="Warning_SymbolServerNotConfigured_deu" xml:space="preserve">
    <value>Das Symbolpaket "{0}" wurde gefunden, es wurde jedoch kein API-Schlüssel für den Symbolserver angegeben. Führen Sie zum Speichern eines API-Schlüssels "NuGet.exe setApiKey [Ihr API-Schlüssel von http://www.NuGet.org]" aus.</value>
  </data>
  <data name="Warning_SymbolServerNotConfigured_esp" xml:space="preserve">
    <value>Se ha encontrado el paquete de símbolos '{0}', pero no se ha especificado ninguna clave API para el servidor de símbolos. Para guardar una clave API, ejecute 'NuGet.exe setApiKey [su clave API de http://www.NuGet.org]'.</value>
  </data>
  <data name="Warning_SymbolServerNotConfigured_fra" xml:space="preserve">
    <value>Package de symboles '{0}' trouvé, mais aucune clé API n'a été spécifiée pour le serveur de symboles. Pour enregistrer une clé API, exécutez 'NuGet.exe setApiKey [votre clé API provenant de http://www.NuGet.org]'.</value>
  </data>
  <data name="Warning_SymbolServerNotConfigured_ita" xml:space="preserve">
    <value>Trovato pacchetto simboli '{0}', ma non è stata specificata alcuna API key per il symbol server. Per salvare una API Key, eseguire 'NuGet.exe setApiKey [ API key da http://www.NuGet.org]'.</value>
  </data>
  <data name="Warning_SymbolServerNotConfigured_jpn" xml:space="preserve">
    <value>シンボル パッケージ '{0}' が見つかりましたが、シンボル サーバーの API キーが指定されていません。API キーを保存するには、'NuGet.exe setApiKey [your API key from http://www.NuGet.org]' を実行してください。</value>
  </data>
  <data name="Warning_SymbolServerNotConfigured_kor" xml:space="preserve">
    <value>기호 패키지 '{0}'을(를) 찾았지만 기호 서버에 대한 API 키가 지정되지 않았습니다. API 키를 저장하려면 'NuGet.exe setApiKey [http://www.NuGet.org의 API 키]'를 실행하십시오.</value>
  </data>
  <data name="Warning_SymbolServerNotConfigured_plk" xml:space="preserve">
    <value>Odnaleziono pakiet symboli „{0}”, ale dla serwera symboli nie został określony klucz interfejsu API. Aby zapisać klucz interfejsu API, uruchom polecenie „NuGet.exe setApiKey [Twój klucz interfejsu API ze strony http://www.NuGet.org]”.</value>
  </data>
  <data name="Warning_SymbolServerNotConfigured_ptb" xml:space="preserve">
    <value>O pacote símbolos '{0}' foi localizado, mas nenhuma chave de API foi especificada para o servidor de símbolos. Para salvar uma chave de API,  execute "NuGet.exe setApiKey [sua chave de API de http://www.NuGet.org]".</value>
  </data>
  <data name="Warning_SymbolServerNotConfigured_rus" xml:space="preserve">
    <value>Обнаружен пакет символов "{0}", но для сервера символов не был указан ключ API. Чтобы сохранить ключ API, выполните команду "NuGet.exe setApiKey [ваш ключ API с сайта http://www.NuGet.org]".</value>
  </data>
  <data name="Warning_SymbolServerNotConfigured_trk" xml:space="preserve">
    <value>{0}' simge paketi bulundu ancak simge sunucusu için hiçbir API anahtarı belirtilmemiş. Bir API Anahtarını kaydetmek için 'NuGet.exe setApiKey [http://www.NuGet.org sayfasından aldığınız API anahtarı]' öğesini çalıştırın.</value>
  </data>
  <data name="Warning_SymbolServerNotConfigured_chs" xml:space="preserve">
    <value>找到符号程序包“{0}”，但未为符号服务器指定 API 密钥。若要保存 API 密钥，请运行“NuGet.exe setApiKey [来自 http://www.NuGet.org 的 API 密钥]”。</value>
  </data>
  <data name="Warning_SymbolServerNotConfigured_cht" xml:space="preserve">
    <value>找到符號封裝 '{0}'，但並未為符號伺服器指定 API 索引鍵。若要儲存 API 索引鍵，請執行 'NuGet.exe setApiKey [http://www.NuGet.org 中的 API 索引鍵]'。</value>
  </data>
  <data name="UsingNuspecForMetadata_csy" xml:space="preserve">
    <value>{0} se používá pro metadata.</value>
  </data>
  <data name="UsingNuspecForMetadata_deu" xml:space="preserve">
    <value>"{0}" wird für Metadaten verwendet.</value>
  </data>
  <data name="UsingNuspecForMetadata_esp" xml:space="preserve">
    <value>Usando '{0}' para metadatos.</value>
  </data>
  <data name="UsingNuspecForMetadata_fra" xml:space="preserve">
    <value>Utilisation de '{0}' pour les métadonnées.</value>
  </data>
  <data name="UsingNuspecForMetadata_ita" xml:space="preserve">
    <value>Usando '{0}' per metadati.</value>
  </data>
  <data name="UsingNuspecForMetadata_jpn" xml:space="preserve">
    <value>メタデータに '{0}' を使用しています。</value>
  </data>
  <data name="UsingNuspecForMetadata_kor" xml:space="preserve">
    <value>메타데이터에 대한 '{0}'을(를) 사용하고 있습니다.</value>
  </data>
  <data name="UsingNuspecForMetadata_plk" xml:space="preserve">
    <value>Używanie „{0}” na potrzeby metadanych.</value>
  </data>
  <data name="UsingNuspecForMetadata_ptb" xml:space="preserve">
    <value>Usando '{0}' para metadados.</value>
  </data>
  <data name="UsingNuspecForMetadata_rus" xml:space="preserve">
    <value>Использование "{0}" для метаданных.</value>
  </data>
  <data name="UsingNuspecForMetadata_trk" xml:space="preserve">
    <value>Meta veriler için '{0}' kullanılıyor.</value>
  </data>
  <data name="UsingNuspecForMetadata_chs" xml:space="preserve">
    <value>正在对元数据使用“{0}”。</value>
  </data>
  <data name="UsingNuspecForMetadata_cht" xml:space="preserve">
    <value>正在使用中繼資料的 '{0}'。</value>
  </data>
  <data name="InvalidSource_csy" xml:space="preserve">
    <value>Zadaný zdroj {0} je neplatný. Zadejte platný zdroj.</value>
  </data>
  <data name="InvalidSource_deu" xml:space="preserve">
    <value>Die angegebene Quelle "{0}" ist ungültig. Bitte stellen Sie eine gültige Quelle zur Verfügung.</value>
  </data>
  <data name="InvalidSource_esp" xml:space="preserve">
    <value>El origen especificado '{0}' no es válido. Proporcione un origen válido.</value>
  </data>
  <data name="InvalidSource_fra" xml:space="preserve">
    <value>La source spécifiée '{0}' n'est pas valide. Veuillez fournir une source valide.</value>
  </data>
  <data name="InvalidSource_ita" xml:space="preserve">
    <value>La fonte specificata '{0}' non è valida. Fornire una fonte valida.</value>
  </data>
  <data name="InvalidSource_jpn" xml:space="preserve">
    <value>指定されたソース '{0}' は無効です。有効なソースを指定してください。</value>
  </data>
  <data name="InvalidSource_kor" xml:space="preserve">
    <value>지정된 소스 '{0}'이(가) 잘못되었습니다. 올바른 소스를 제공하십시오.</value>
  </data>
  <data name="InvalidSource_plk" xml:space="preserve">
    <value>Określone źródło „{0}” jest nieprawidłowe. Podaj prawidłowe źródło.</value>
  </data>
  <data name="InvalidSource_ptb" xml:space="preserve">
    <value>A origem especificada '{0}' é inválida. Forneça uma origem válida.</value>
  </data>
  <data name="InvalidSource_rus" xml:space="preserve">
    <value>Указанный источник "{0}" недопустим. Укажите допустимый источник.</value>
  </data>
  <data name="InvalidSource_trk" xml:space="preserve">
    <value>Belirtilen '{0}' kaynağı geçersiz. Lütfen geçerli bir kaynak belirtin.</value>
  </data>
  <data name="InvalidSource_chs" xml:space="preserve">
    <value>指定的源“{0}”无效。请提供有效源。</value>
  </data>
  <data name="InvalidSource_cht" xml:space="preserve">
    <value>指定的來源 '{0}' 無效。請提供有效的來源。</value>
  </data>
  <data name="SetApiKeyCommandDefaultApiKeysSaved_csy" xml:space="preserve">
    <value>Klíč API {0} byl uložen pro {1} a {2}.</value>
  </data>
  <data name="SetApiKeyCommandDefaultApiKeysSaved_deu" xml:space="preserve">
    <value>Der API-Schlüssel "{0}" wurde für "{1}" und "{2}" gespeichert.</value>
  </data>
  <data name="SetApiKeyCommandDefaultApiKeysSaved_esp" xml:space="preserve">
    <value>La clave API '{0}' se ha guardado para {1} y {2}.</value>
  </data>
  <data name="SetApiKeyCommandDefaultApiKeysSaved_fra" xml:space="preserve">
    <value>La clé API '{0}' a été enregistrée pour {1} et {2}.</value>
  </data>
  <data name="SetApiKeyCommandDefaultApiKeysSaved_ita" xml:space="preserve">
    <value>API Key '{0}'salvato per {1} e {2}.</value>
  </data>
  <data name="SetApiKeyCommandDefaultApiKeysSaved_jpn" xml:space="preserve">
    <value>{1} と {2} の API キー '{0}' が保存されました。</value>
  </data>
  <data name="SetApiKeyCommandDefaultApiKeysSaved_kor" xml:space="preserve">
    <value>API 키 '{0}'이(가) {1} 및 {2}에 저장되었습니다.</value>
  </data>
  <data name="SetApiKeyCommandDefaultApiKeysSaved_plk" xml:space="preserve">
    <value>Klucz interfejsu API „{0}” został zapisany dla {1} i {2}.</value>
  </data>
  <data name="SetApiKeyCommandDefaultApiKeysSaved_ptb" xml:space="preserve">
    <value>A chave de API '{0}' foi salva para {1} e {2}.</value>
  </data>
  <data name="SetApiKeyCommandDefaultApiKeysSaved_rus" xml:space="preserve">
    <value>Был сохранен ключ API "{0}" для {1} и {2}.</value>
  </data>
  <data name="SetApiKeyCommandDefaultApiKeysSaved_trk" xml:space="preserve">
    <value>{1} ve {2} için '{0}' API Anahtarı kaydedildi.</value>
  </data>
  <data name="SetApiKeyCommandDefaultApiKeysSaved_chs" xml:space="preserve">
    <value>已保存 {1} 和 {2} 的 API 密钥“{0}”。</value>
  </data>
  <data name="SetApiKeyCommandDefaultApiKeysSaved_cht" xml:space="preserve">
    <value>已為 {1} 和 {2} 儲存 API 索引鍵 '{0}'。</value>
  </data>
  <data name="UnableToFindBuildOutput_csy" xml:space="preserve">
    <value>Nelze najít {0}. Ověřte, zda tento projekt byl sestaven.</value>
  </data>
  <data name="UnableToFindBuildOutput_deu" xml:space="preserve">
    <value>"{0}" wurde nicht gefunden. Stellen Sie sicher, dass das Projekt erstellt wurde.</value>
  </data>
  <data name="UnableToFindBuildOutput_esp" xml:space="preserve">
    <value>No se puede encontrar '{0}'. Asegúrese de que el proyecto se ha compilado.</value>
  </data>
  <data name="UnableToFindBuildOutput_fra" xml:space="preserve">
    <value>Impossible de trouver '{0}'. Assurez-vous que le projet a été créé.</value>
  </data>
  <data name="UnableToFindBuildOutput_ita" xml:space="preserve">
    <value>Impossibile trovare '{0}'. Assicurarsi che il progetto è stato creato.</value>
  </data>
  <data name="UnableToFindBuildOutput_jpn" xml:space="preserve">
    <value>'{0}' が見つかりません。プロジェクトが構築されたことを確認してください。</value>
  </data>
  <data name="UnableToFindBuildOutput_kor" xml:space="preserve">
    <value>'{0}'을(를) 찾을 수 없습니다. 프로젝트가 빌드되었는지 확인하십시오.</value>
  </data>
  <data name="UnableToFindBuildOutput_plk" xml:space="preserve">
    <value>Nie można znaleźć „{0}”. Upewnij się, że projekt został skompilowany.</value>
  </data>
  <data name="UnableToFindBuildOutput_ptb" xml:space="preserve">
    <value>Não é possível encontrar o '{0}'. Verifique se o projeto foi construído.</value>
  </data>
  <data name="UnableToFindBuildOutput_rus" xml:space="preserve">
    <value>Не удалось найти "{0}". Убедитесь, что была выполнена сборка проекта.</value>
  </data>
  <data name="UnableToFindBuildOutput_trk" xml:space="preserve">
    <value>{0}' bulunamıyor. Projenin oluşturulduğundan emin olun.</value>
  </data>
  <data name="UnableToFindBuildOutput_chs" xml:space="preserve">
    <value>找不到“{0}”。请确保已生成项目。</value>
  </data>
  <data name="UnableToFindBuildOutput_cht" xml:space="preserve">
    <value>找不到 '{0}'。確定已建置專案。</value>
  </data>
  <data name="PackageDoesNotExist_csy" xml:space="preserve">
    <value>Nelze vyhledat {0} {1}. Před spuštěním aktualizace ověřte, zda jsou k dispozici všechny balíčky ve složce balíčků.</value>
  </data>
  <data name="PackageDoesNotExist_deu" xml:space="preserve">
    <value>"{0} {1}" wurde nicht gefunden. Stellen Sie sicher, dass alle Pakete im Paketordner vorhanden sind, bevor Sie das Update ausführen.</value>
  </data>
  <data name="PackageDoesNotExist_esp" xml:space="preserve">
    <value>No se puede ubicar '{0} {1}'. Asegúrese de que existen todos los paquetes en la carpeta de paquetes antes de ejecutar la actualización.</value>
  </data>
  <data name="PackageDoesNotExist_fra" xml:space="preserve">
    <value>Impossible de trouver '{0} {1}'. Assurez-vous que tous les packages existent dans le dossier des packages avant d'exécuter la mise à jour.</value>
  </data>
  <data name="PackageDoesNotExist_ita" xml:space="preserve">
    <value>Impossibile localizzare '{0} {1}'. Assicurarsi che esistono tutte le cartelle pacchetti prima di eseguire l'aggiornamento</value>
  </data>
  <data name="PackageDoesNotExist_jpn" xml:space="preserve">
    <value>'{0} {1}' が見つかりません。更新を実行する前に、パッケージ フォルダーにすべてのパッケージが存在することを確認してください。</value>
  </data>
  <data name="PackageDoesNotExist_kor" xml:space="preserve">
    <value>'{0} {1}'을(를) 찾을 수 없습니다. 패키지 폴더에 모든 패키지가 있는지 확인한 후 업데이트를 실행하십시오.</value>
  </data>
  <data name="PackageDoesNotExist_plk" xml:space="preserve">
    <value>Nie można znaleźć pakietu „{0} {1}”. Przed uruchomieniem aktualizacji upewnij się, że wszystkie pakiety znajdują się w folderze pakietów.</value>
  </data>
  <data name="PackageDoesNotExist_ptb" xml:space="preserve">
    <value>Não foi possível localizar '{0} {1}'. Certifique-se que todos os pacotes estejam na pasta de pacotes antes de executar a atualização.</value>
  </data>
  <data name="PackageDoesNotExist_rus" xml:space="preserve">
    <value>Не удалось найти "{0} {1}". Прежде чем запускать обновление, убедитесь, что в папке пакетов содержатся все пакеты.</value>
  </data>
  <data name="PackageDoesNotExist_trk" xml:space="preserve">
    <value>{0} {1}' bulunamıyor. Güncellemeyi çalıştırmadan önce tüm paketlerin paket klasöründe mevcut olduğundan emin olun.</value>
  </data>
  <data name="PackageDoesNotExist_chs" xml:space="preserve">
    <value>找不到“{0} {1}”。在运行更新之前，请确保所有程序包均存在于程序包文件夹中。</value>
  </data>
  <data name="PackageDoesNotExist_cht" xml:space="preserve">
    <value>找不到 '{0} {1}'。請確定封裝資料夾中存在所有封裝，才能執行更新。</value>
  </data>
  <data name="UnableToFindPackages_csy" xml:space="preserve">
    <value>Nelze najít {0}. Ověřte, zda jsou zadány v souboru packages.config.</value>
  </data>
  <data name="UnableToFindPackages_deu" xml:space="preserve">
    <value>"{0}" wurde nicht gefunden. Stellen Sie sicher, dass das Element in "packages.config" spezifisch ist.</value>
  </data>
  <data name="UnableToFindPackages_esp" xml:space="preserve">
    <value>No se puede encontrar '{0}'. Asegúrese de que se han especificado en packages.config.</value>
  </data>
  <data name="UnableToFindPackages_fra" xml:space="preserve">
    <value>Impossible de trouver '{0}'. Assurez-vous qu'ils sont spécifiés dans packages.config.</value>
  </data>
  <data name="UnableToFindPackages_ita" xml:space="preserve">
    <value>Impossibile trovare '{0}'.Assicurarsi che siano specificati in packages.config.</value>
  </data>
  <data name="UnableToFindPackages_jpn" xml:space="preserve">
    <value>'{0}' が見つかりません。packages.config に指定されていることを確認してください。</value>
  </data>
  <data name="UnableToFindPackages_kor" xml:space="preserve">
    <value>'{0}'을(를) 찾을 수 없습니다. packages.config에 지정되어 있는지 확인하십시오.</value>
  </data>
  <data name="UnableToFindPackages_plk" xml:space="preserve">
    <value>Nie można odnaleźć pakietów „{0}”. Upewnij się, że zostały one określone w pliku packages.config.</value>
  </data>
  <data name="UnableToFindPackages_ptb" xml:space="preserve">
    <value>Não foi possível encontrar o '{0}'. Verifique se eles estão especificados em packages.config.</value>
  </data>
  <data name="UnableToFindPackages_rus" xml:space="preserve">
    <value>Не удалось найти "{0}". Убедитесь, что они указаны в файле packages.config.</value>
  </data>
  <data name="UnableToFindPackages_trk" xml:space="preserve">
    <value>{0}' bulunamıyor. Packages.config içinde belirtildiğinden emin olun.</value>
  </data>
  <data name="UnableToFindPackages_chs" xml:space="preserve">
    <value>找不到“{0}”。请确保已在 packages.config 中指定它们。</value>
  </data>
  <data name="UnableToFindPackages_cht" xml:space="preserve">
    <value>找不到 '{0}'。確定已在 packages.config 中指定。</value>
  </data>
  <data name="UnableToLocatePackagesFolder_csy" xml:space="preserve">
    <value>Složka balíčků nebyla nalezena. Zkuste ji zadat pomocí přepínače repositoryPath.</value>
  </data>
  <data name="UnableToLocatePackagesFolder_deu" xml:space="preserve">
    <value>Der Paketordner wurde nicht gefunden. Versuchen Sie, ihn mithilfe des Schalters "repositoryPath " anzugeben.</value>
  </data>
  <data name="UnableToLocatePackagesFolder_esp" xml:space="preserve">
    <value>No se puede ubicar la carpeta de los paquetes. Pruebe de especificarla usando el conmutador repositoryPath.</value>
  </data>
  <data name="UnableToLocatePackagesFolder_fra" xml:space="preserve">
    <value>Impossible de trouver le dossier de packages. Essayez de le spécifier à l'aide du commutateur repositoryPath.</value>
  </data>
  <data name="UnableToLocatePackagesFolder_ita" xml:space="preserve">
    <value>Impossibile localizzare la cartella pacchetto. Provare a specificarla usando repositoryPath switch.</value>
  </data>
  <data name="UnableToLocatePackagesFolder_jpn" xml:space="preserve">
    <value>packages フォルダーが見つかりません。repositoryPath スイッチを使用して指定してください。</value>
  </data>
  <data name="UnableToLocatePackagesFolder_kor" xml:space="preserve">
    <value>패키지 폴더를 찾을 수 없습니다. repositoryPath 스위치를 사용하여 지정해 보십시오.</value>
  </data>
  <data name="UnableToLocatePackagesFolder_plk" xml:space="preserve">
    <value>Nie można zlokalizować folderu pakietów. Spróbuj go określić przy użyciu przełącznika repositoryPath.</value>
  </data>
  <data name="UnableToLocatePackagesFolder_ptb" xml:space="preserve">
    <value>Não foi possível localizar a pasta de pacotes. Tente especificá-la usando a opção repositoryPath.</value>
  </data>
  <data name="UnableToLocatePackagesFolder_rus" xml:space="preserve">
    <value>Не удалось найти папку пакетов. Попробуйте указать ее с помощью параметра repositoryPath.</value>
  </data>
  <data name="UnableToLocatePackagesFolder_trk" xml:space="preserve">
    <value>Paket klasörü bulunamıyor. RepositoryPath anahtarını kullanarak belirlemeyi deneyin.</value>
  </data>
  <data name="UnableToLocatePackagesFolder_chs" xml:space="preserve">
    <value>找不到程序包文件夹。请尝试使用 repositoryPath 开关指定它。</value>
  </data>
  <data name="UnableToLocatePackagesFolder_cht" xml:space="preserve">
    <value>找不到封裝資料夾。嘗試使用 repositoryPath 切換指定。</value>
  </data>
  <data name="UnableToLocateProjectFile_csy" xml:space="preserve">
    <value>Soubor projektu pro {0} nebyl nalezen.</value>
  </data>
  <data name="UnableToLocateProjectFile_deu" xml:space="preserve">
    <value>Die Projektdatei für "{0}" wurde nicht gefunden.</value>
  </data>
  <data name="UnableToLocateProjectFile_esp" xml:space="preserve">
    <value>No se puede ubicar el archivo de proyecto para '{0}'.</value>
  </data>
  <data name="UnableToLocateProjectFile_fra" xml:space="preserve">
    <value>Impossible de trouver le fichier projet pour '{0}'.</value>
  </data>
  <data name="UnableToLocateProjectFile_ita" xml:space="preserve">
    <value>Impossibile localizzare file progetto per '{0}'.</value>
  </data>
  <data name="UnableToLocateProjectFile_jpn" xml:space="preserve">
    <value>'{0}' のプロジェクト ファイルが見つかりません。</value>
  </data>
  <data name="UnableToLocateProjectFile_kor" xml:space="preserve">
    <value>'{0}'에 대한 프로젝트 파일을 찾을 수 없습니다.</value>
  </data>
  <data name="UnableToLocateProjectFile_plk" xml:space="preserve">
    <value>Nie można zlokalizować pliku projektu dla „{0}”.</value>
  </data>
  <data name="UnableToLocateProjectFile_ptb" xml:space="preserve">
    <value>Não foi possível localizar arquivo de projeto para '{0}'.</value>
  </data>
  <data name="UnableToLocateProjectFile_rus" xml:space="preserve">
    <value>Не удалось найти файл проекта для "{0}".</value>
  </data>
  <data name="UnableToLocateProjectFile_trk" xml:space="preserve">
    <value>{0}' için proje dosyası bulunamıyor.</value>
  </data>
  <data name="UnableToLocateProjectFile_chs" xml:space="preserve">
    <value>找不到“{0}”的项目文件。</value>
  </data>
  <data name="UnableToLocateProjectFile_cht" xml:space="preserve">
    <value>找不到 '{0}' 的專案檔。</value>
  </data>
  <data name="FoundProjects_csy" xml:space="preserve">
    <value>Počet nalezených projektů se souborem packages.config: {0}. ({1})</value>
  </data>
  <data name="FoundProjects_deu" xml:space="preserve">
    <value>Es wurden {0} Projekte mit einer Datei "packages.config" gefunden. ({1})</value>
  </data>
  <data name="FoundProjects_esp" xml:space="preserve">
    <value>Se han encontrado {0} proyectos con un archivo packages.config. ({1})</value>
  </data>
  <data name="FoundProjects_fra" xml:space="preserve">
    <value>{0} projets contenant un fichier packages.config ont été trouvés. ({1})</value>
  </data>
  <data name="FoundProjects_ita" xml:space="preserve">
    <value>Trovati {0} progetti con packages.config file. ({1})</value>
  </data>
  <data name="FoundProjects_jpn" xml:space="preserve">
    <value>packages.config ファイルが指定されたプロジェクトが {0} 個見つかりました。({1})</value>
  </data>
  <data name="FoundProjects_kor" xml:space="preserve">
    <value>packages.config 파일이 있는 프로젝트를 {0}개 찾았습니다. ({1})</value>
  </data>
  <data name="FoundProjects_plk" xml:space="preserve">
    <value>Liczba znalezionych projektów z plikiem  packages.config: {0}. ({1})</value>
  </data>
  <data name="FoundProjects_ptb" xml:space="preserve">
    <value>Encontrados projetos {0} com um arquivo packages.config. ({1})</value>
  </data>
  <data name="FoundProjects_rus" xml:space="preserve">
    <value>Обнаружено проектов с файлом packages.config: {0}. ({1})</value>
  </data>
  <data name="FoundProjects_trk" xml:space="preserve">
    <value>packages.config dosyası içeren {0} proje bulundu. ({1})</value>
  </data>
  <data name="FoundProjects_chs" xml:space="preserve">
    <value>找到 {0} 个包含 packages.config 文件的项目。({1})</value>
  </data>
  <data name="FoundProjects_cht" xml:space="preserve">
    <value>找到具有 packages.confi 檔案的 {0} 個專案。({1})</value>
  </data>
  <data name="LookingForInstalledPackages_csy" xml:space="preserve">
    <value>Probíhá vyhledávání nainstalovaných balíčků v {0}.</value>
  </data>
  <data name="LookingForInstalledPackages_deu" xml:space="preserve">
    <value>In "{0}" wird nach installierten Paketen gesucht.</value>
  </data>
  <data name="LookingForInstalledPackages_esp" xml:space="preserve">
    <value>Buscando paquetes instalados en '{0}'.</value>
  </data>
  <data name="LookingForInstalledPackages_fra" xml:space="preserve">
    <value>Recherche en cours des packages installés sur '{0}'.</value>
  </data>
  <data name="LookingForInstalledPackages_ita" xml:space="preserve">
    <value>Ricerca pacchetti installati in '{0}'.</value>
  </data>
  <data name="LookingForInstalledPackages_jpn" xml:space="preserve">
    <value>'{0}' にインストールされているパッケージを探しています。</value>
  </data>
  <data name="LookingForInstalledPackages_kor" xml:space="preserve">
    <value>'{0}'에서 설치된 패키지를 찾고 있습니다.</value>
  </data>
  <data name="LookingForInstalledPackages_plk" xml:space="preserve">
    <value>Wyszukiwanie zainstalowanych pakietów w „{0}”.</value>
  </data>
  <data name="LookingForInstalledPackages_ptb" xml:space="preserve">
    <value>Buscar pacotes instalados em '{0}'.</value>
  </data>
  <data name="LookingForInstalledPackages_rus" xml:space="preserve">
    <value>Поиск установленных пакетов в "{0}".</value>
  </data>
  <data name="LookingForInstalledPackages_trk" xml:space="preserve">
    <value>{0}' içindeki yüklü paketler aranıyor.</value>
  </data>
  <data name="LookingForInstalledPackages_chs" xml:space="preserve">
    <value>正在“{0}”中查找已安装的程序包。</value>
  </data>
  <data name="LookingForInstalledPackages_cht" xml:space="preserve">
    <value>在 '{0}' 中尋找已安裝的封裝。</value>
  </data>
  <data name="ScanningForProjects_csy" xml:space="preserve">
    <value>Probíhá hledání projektů...</value>
  </data>
  <data name="ScanningForProjects_deu" xml:space="preserve">
    <value>Suchen nach Projekten...</value>
  </data>
  <data name="ScanningForProjects_esp" xml:space="preserve">
    <value>Examinando proyectos…</value>
  </data>
  <data name="ScanningForProjects_fra" xml:space="preserve">
    <value>Recherche de projets en cours…</value>
  </data>
  <data name="ScanningForProjects_ita" xml:space="preserve">
    <value>Ricercando progetti...</value>
  </data>
  <data name="ScanningForProjects_jpn" xml:space="preserve">
    <value>プロジェクトをスキャンしています...</value>
  </data>
  <data name="ScanningForProjects_kor" xml:space="preserve">
    <value>프로젝트를 스캔하는 중...</value>
  </data>
  <data name="ScanningForProjects_plk" xml:space="preserve">
    <value>Trwa skanowanie w poszukiwaniu projektów...</value>
  </data>
  <data name="ScanningForProjects_ptb" xml:space="preserve">
    <value>Verificando projetos ...</value>
  </data>
  <data name="ScanningForProjects_rus" xml:space="preserve">
    <value>Сканирование проектов…</value>
  </data>
  <data name="ScanningForProjects_trk" xml:space="preserve">
    <value>Projeler taranıyor…</value>
  </data>
  <data name="ScanningForProjects_chs" xml:space="preserve">
    <value>正在扫描项目...</value>
  </data>
  <data name="ScanningForProjects_cht" xml:space="preserve">
    <value>正在掃瞄專案...</value>
  </data>
  <data name="UpdatingProject_csy" xml:space="preserve">
    <value>Probíhá aktualizace {0}...</value>
  </data>
  <data name="UpdatingProject_deu" xml:space="preserve">
    <value>"{0}" wird aktualisiert...</value>
  </data>
  <data name="UpdatingProject_esp" xml:space="preserve">
    <value>Actualizando '{0}'…</value>
  </data>
  <data name="UpdatingProject_fra" xml:space="preserve">
    <value>Mise à jour de '{0}'…</value>
  </data>
  <data name="UpdatingProject_ita" xml:space="preserve">
    <value>Aggiornando '{0}'...</value>
  </data>
  <data name="UpdatingProject_jpn" xml:space="preserve">
    <value>'{0}' を更新しています...</value>
  </data>
  <data name="UpdatingProject_kor" xml:space="preserve">
    <value>'{0}'을(를) 업데이트하는 중...</value>
  </data>
  <data name="UpdatingProject_plk" xml:space="preserve">
    <value>Trwa aktualizacja „{0}”...</value>
  </data>
  <data name="UpdatingProject_ptb" xml:space="preserve">
    <value>Atualizando '{0}' ...</value>
  </data>
  <data name="UpdatingProject_rus" xml:space="preserve">
    <value>Обновление "{0}"...</value>
  </data>
  <data name="UpdatingProject_trk" xml:space="preserve">
    <value>{0}' güncelleniyor...</value>
  </data>
  <data name="UpdatingProject_chs" xml:space="preserve">
    <value>正在更新“{0}”...</value>
  </data>
  <data name="UpdatingProject_cht" xml:space="preserve">
    <value>正在更新 '{0}'...</value>
  </data>
  <data name="FoundProject_csy" xml:space="preserve">
    <value>Počet nalezených projektů se souborem packages.config: 1. ({0})</value>
  </data>
  <data name="FoundProject_deu" xml:space="preserve">
    <value>Es wurde ein Projekt mit einer Datei "packages.config" gefunden. ({0})</value>
  </data>
  <data name="FoundProject_esp" xml:space="preserve">
    <value>Se ha encontrado 1 proyecto con un archivo packages.config. ({0})</value>
  </data>
  <data name="FoundProject_fra" xml:space="preserve">
    <value>Un projet contenant packages.config a été trouvé. ({0})</value>
  </data>
  <data name="FoundProject_ita" xml:space="preserve">
    <value>Trovato 1 progetto con packages.config file. ({0})</value>
  </data>
  <data name="FoundProject_jpn" xml:space="preserve">
    <value>packages.config ファイルが指定されたプロジェクトが 1 個見つかりました。({0})</value>
  </data>
  <data name="FoundProject_kor" xml:space="preserve">
    <value>packages.config 파일이 있는 프로젝트를 1개 찾았습니다. ({0})</value>
  </data>
  <data name="FoundProject_plk" xml:space="preserve">
    <value>Znaleziono 1 projekt z plikiem packages.config. ({0})</value>
  </data>
  <data name="FoundProject_ptb" xml:space="preserve">
    <value>Encontrado um projeto com um arquivo packages.config. ({0})</value>
  </data>
  <data name="FoundProject_rus" xml:space="preserve">
    <value>Обнаружен 1 проект с файлом packages.config. ({0})</value>
  </data>
  <data name="FoundProject_trk" xml:space="preserve">
    <value>packages.config dosyası içeren 1 proje bulundu. ({0})</value>
  </data>
  <data name="FoundProject_chs" xml:space="preserve">
    <value>找到一个包含 packages.config 文件的项目。({0})</value>
  </data>
  <data name="FoundProject_cht" xml:space="preserve">
    <value>找到具有 packages.config 檔案的專案。({0})</value>
  </data>
  <data name="NoProjectsFound_csy" xml:space="preserve">
    <value>Nebyly nalezeny žádné projekty se souborem packages.config.</value>
  </data>
  <data name="NoProjectsFound_deu" xml:space="preserve">
    <value>Es wurden keine Projekte mit "packages.config" gefunden.</value>
  </data>
  <data name="NoProjectsFound_esp" xml:space="preserve">
    <value>No se han encontrado proyectos con packages.config.</value>
  </data>
  <data name="NoProjectsFound_fra" xml:space="preserve">
    <value>Aucun projet contenant le fichier packages.config n'a été trouvé.</value>
  </data>
  <data name="NoProjectsFound_ita" xml:space="preserve">
    <value>Nessun progetto trovato per packages.config.</value>
  </data>
  <data name="NoProjectsFound_jpn" xml:space="preserve">
    <value>packages.config が指定されたプロジェクトが見つかりませんでした。</value>
  </data>
  <data name="NoProjectsFound_kor" xml:space="preserve">
    <value>packages.config가 있는 프로젝트를 찾을 수 없습니다.</value>
  </data>
  <data name="NoProjectsFound_plk" xml:space="preserve">
    <value>Nie odnaleziono żadnych projektów z plikiem packages.config.</value>
  </data>
  <data name="NoProjectsFound_ptb" xml:space="preserve">
    <value>Nenhum projeto encontrado com packages.config.</value>
  </data>
  <data name="NoProjectsFound_rus" xml:space="preserve">
    <value>Проекты с файлом packages.config не найдены.</value>
  </data>
  <data name="NoProjectsFound_trk" xml:space="preserve">
    <value>Packages.config içeren hiçbir paket bulunamadı.</value>
  </data>
  <data name="NoProjectsFound_chs" xml:space="preserve">
    <value>找不到包含 packages.config 的项目。</value>
  </data>
  <data name="NoProjectsFound_cht" xml:space="preserve">
    <value>找不到具有 packages.config 的專案。</value>
  </data>
  <data name="UnableToFindSolution_csy" xml:space="preserve">
    <value>Nelze najít řešení {0}.</value>
  </data>
  <data name="UnableToFindSolution_deu" xml:space="preserve">
    <value>Das Projekt "{0}" wurde nicht gefunden.</value>
  </data>
  <data name="UnableToFindSolution_esp" xml:space="preserve">
    <value>No se puede encontrar la solución '{0}'.</value>
  </data>
  <data name="UnableToFindSolution_fra" xml:space="preserve">
    <value>Impossible de trouver la solution '{0}'.</value>
  </data>
  <data name="UnableToFindSolution_ita" xml:space="preserve">
    <value>Impossibile trovare soluzione '{0}'.</value>
  </data>
  <data name="UnableToFindSolution_jpn" xml:space="preserve">
    <value>ソリューション '{0}' が見つかりません。</value>
  </data>
  <data name="UnableToFindSolution_kor" xml:space="preserve">
    <value>'{0}' 솔루션을 찾을 수 없습니다.</value>
  </data>
  <data name="UnableToFindSolution_plk" xml:space="preserve">
    <value>Nie można znaleźć rozwiązania „{0}”.</value>
  </data>
  <data name="UnableToFindSolution_ptb" xml:space="preserve">
    <value>Não foi possível encontrar uma solução '{0}'.</value>
  </data>
  <data name="UnableToFindSolution_rus" xml:space="preserve">
    <value>Не удалось найти решение "{0}".</value>
  </data>
  <data name="UnableToFindSolution_trk" xml:space="preserve">
    <value>{0}' çözümü bulunamıyor.</value>
  </data>
  <data name="UnableToFindSolution_chs" xml:space="preserve">
    <value>找不到解决方案“{0}”。</value>
  </data>
  <data name="UnableToFindSolution_cht" xml:space="preserve">
    <value>找不到方案 '{0}'。</value>
  </data>
  <data name="CommandLine_Warning_csy" xml:space="preserve">
    <value>UPOZORNĚNÍ: {0}</value>
  </data>
  <data name="CommandLine_Warning_deu" xml:space="preserve">
    <value>WARNUNG: {0}</value>
  </data>
  <data name="CommandLine_Warning_esp" xml:space="preserve">
    <value>ADVERTENCIA: '{0}'</value>
  </data>
  <data name="CommandLine_Warning_fra" xml:space="preserve">
    <value>AVERTISSEMENT : {0}</value>
  </data>
  <data name="CommandLine_Warning_ita" xml:space="preserve">
    <value>AVVISO: {0}</value>
  </data>
  <data name="CommandLine_Warning_jpn" xml:space="preserve">
    <value>警告: {0}</value>
  </data>
  <data name="CommandLine_Warning_kor" xml:space="preserve">
    <value>경고: {0}</value>
  </data>
  <data name="CommandLine_Warning_plk" xml:space="preserve">
    <value>OSTRZEŻENIE: {0}</value>
  </data>
  <data name="CommandLine_Warning_ptb" xml:space="preserve">
    <value>AVISO: {0}</value>
  </data>
  <data name="CommandLine_Warning_rus" xml:space="preserve">
    <value>ПРЕДУПРЕЖДЕНИЕ. {0}</value>
  </data>
  <data name="CommandLine_Warning_trk" xml:space="preserve">
    <value>UYARI: {0}</value>
  </data>
  <data name="CommandLine_Warning_chs" xml:space="preserve">
    <value>警告: {0}</value>
  </data>
  <data name="CommandLine_Warning_cht" xml:space="preserve">
    <value>警告: {0}</value>
  </data>
  <data name="Credentials_Password_csy" xml:space="preserve">
    <value>Heslo: </value>
  </data>
  <data name="Credentials_Password_deu" xml:space="preserve">
    <value>Kennwort: </value>
  </data>
  <data name="Credentials_Password_esp" xml:space="preserve">
    <value>Contraseña:</value>
  </data>
  <data name="Credentials_Password_fra" xml:space="preserve">
    <value>Mot de passe : </value>
  </data>
  <data name="Credentials_Password_ita" xml:space="preserve">
    <value>Password:</value>
  </data>
  <data name="Credentials_Password_jpn" xml:space="preserve">
    <value>パスワード: </value>
  </data>
  <data name="Credentials_Password_kor" xml:space="preserve">
    <value>암호: </value>
  </data>
  <data name="Credentials_Password_plk" xml:space="preserve">
    <value>Hasło:</value>
  </data>
  <data name="Credentials_Password_ptb" xml:space="preserve">
    <value>Senha:</value>
  </data>
  <data name="Credentials_Password_rus" xml:space="preserve">
    <value>Пароль: </value>
  </data>
  <data name="Credentials_Password_trk" xml:space="preserve">
    <value>Parola: </value>
  </data>
  <data name="Credentials_Password_chs" xml:space="preserve">
    <value>密码: </value>
  </data>
  <data name="Credentials_Password_cht" xml:space="preserve">
    <value>密碼: </value>
  </data>
  <data name="Credentials_UserName_csy" xml:space="preserve">
    <value>Uživatelské jméno: </value>
  </data>
  <data name="Credentials_UserName_deu" xml:space="preserve">
    <value>UserName: </value>
  </data>
  <data name="Credentials_UserName_esp" xml:space="preserve">
    <value>Nombre de usuario:</value>
  </data>
  <data name="Credentials_UserName_fra" xml:space="preserve">
    <value>Nom d'utilisateur : </value>
  </data>
  <data name="Credentials_UserName_ita" xml:space="preserve">
    <value>Nome utente:</value>
  </data>
  <data name="Credentials_UserName_jpn" xml:space="preserve">
    <value>UserName: </value>
  </data>
  <data name="Credentials_UserName_kor" xml:space="preserve">
    <value>사용자 이름: </value>
  </data>
  <data name="Credentials_UserName_plk" xml:space="preserve">
    <value>Nazwa użytkownika: </value>
  </data>
  <data name="Credentials_UserName_ptb" xml:space="preserve">
    <value>Nome de usuário:</value>
  </data>
  <data name="Credentials_UserName_rus" xml:space="preserve">
    <value>Имя пользователя: </value>
  </data>
  <data name="Credentials_UserName_trk" xml:space="preserve">
    <value>KullanıcıAdı: </value>
  </data>
  <data name="Credentials_UserName_chs" xml:space="preserve">
    <value>用户名: </value>
  </data>
  <data name="Credentials_UserName_cht" xml:space="preserve">
    <value>使用者名稱: </value>
  </data>
  <data name="Credentials_RequestCredentials_csy" xml:space="preserve">
    <value>Zadejte přihlašovací údaje pro: {0}</value>
  </data>
  <data name="Credentials_RequestCredentials_deu" xml:space="preserve">
    <value>Bitte stellen Sie Anmeldeinformationen zur Verfügung für: {0}</value>
  </data>
  <data name="Credentials_RequestCredentials_esp" xml:space="preserve">
    <value>Proporcione las credenciales para: {0}</value>
  </data>
  <data name="Credentials_RequestCredentials_fra" xml:space="preserve">
    <value>Veuillez fournir les informations d'identification relative à : {0}</value>
  </data>
  <data name="Credentials_RequestCredentials_ita" xml:space="preserve">
    <value>Fornire credenziali per: {0}</value>
  </data>
  <data name="Credentials_RequestCredentials_jpn" xml:space="preserve">
    <value>次の資格情報を指定してください: {0}</value>
  </data>
  <data name="Credentials_RequestCredentials_kor" xml:space="preserve">
    <value>{0}에 대한 자격 증명을 제공하십시오.</value>
  </data>
  <data name="Credentials_RequestCredentials_plk" xml:space="preserve">
    <value>Podaj poświadczenia dla: {0}</value>
  </data>
  <data name="Credentials_RequestCredentials_ptb" xml:space="preserve">
    <value>Forneça as credenciais para: {0}</value>
  </data>
  <data name="Credentials_RequestCredentials_rus" xml:space="preserve">
    <value>Укажите учетные данные для: {0}</value>
  </data>
  <data name="Credentials_RequestCredentials_trk" xml:space="preserve">
    <value>Lütfen buna ait kimlik bilgilerini belirtin: {0}</value>
  </data>
  <data name="Credentials_RequestCredentials_chs" xml:space="preserve">
    <value>请提供以下人员的凭据: {0}</value>
  </data>
  <data name="Credentials_RequestCredentials_cht" xml:space="preserve">
    <value>請提供以下項目的認證: {0}</value>
  </data>
  <data name="InstallCommandPackageAlreadyExists_csy" xml:space="preserve">
    <value>Balíček {0} je již nainstalován.</value>
  </data>
  <data name="InstallCommandPackageAlreadyExists_deu" xml:space="preserve">
    <value>Das Paket "{0}" ist bereits installiert.</value>
  </data>
  <data name="InstallCommandPackageAlreadyExists_esp" xml:space="preserve">
    <value>Ya se ha instalado el paquete "{0}".</value>
  </data>
  <data name="InstallCommandPackageAlreadyExists_fra" xml:space="preserve">
    <value>Le package « {0} » est déjà installé.</value>
  </data>
  <data name="InstallCommandPackageAlreadyExists_ita" xml:space="preserve">
    <value>Pacchetto "{0}" è già installato</value>
  </data>
  <data name="InstallCommandPackageAlreadyExists_jpn" xml:space="preserve">
    <value>パッケージ "{0}" は既にインストールされています。</value>
  </data>
  <data name="InstallCommandPackageAlreadyExists_kor" xml:space="preserve">
    <value>{0} 패키지는 이미 설치되었습니다.</value>
  </data>
  <data name="InstallCommandPackageAlreadyExists_plk" xml:space="preserve">
    <value>Pakiet „{0}” został już zainstalowany.</value>
  </data>
  <data name="InstallCommandPackageAlreadyExists_ptb" xml:space="preserve">
    <value>O pacote "{0}" já está instalado.</value>
  </data>
  <data name="InstallCommandPackageAlreadyExists_rus" xml:space="preserve">
    <value>Пакет "{0}" уже установлен.</value>
  </data>
  <data name="InstallCommandPackageAlreadyExists_trk" xml:space="preserve">
    <value>"{0}" paketi zaten yüklü.</value>
  </data>
  <data name="InstallCommandPackageAlreadyExists_chs" xml:space="preserve">
    <value>已安装程序包“{0}”。</value>
  </data>
  <data name="InstallCommandPackageAlreadyExists_cht" xml:space="preserve">
    <value>已安裝封裝 "{0}"。</value>
  </data>
  <data name="SourcesCommandNoSources_csy" xml:space="preserve">
    <value>Nebyly nalezeny žádné zdroje.</value>
  </data>
  <data name="SourcesCommandNoSources_deu" xml:space="preserve">
    <value>Es wurden keine Quellen gefunden.</value>
  </data>
  <data name="SourcesCommandNoSources_esp" xml:space="preserve">
    <value>No se ha encontrado ningún origen.</value>
  </data>
  <data name="SourcesCommandNoSources_fra" xml:space="preserve">
    <value>Aucune source trouvée.</value>
  </data>
  <data name="SourcesCommandNoSources_ita" xml:space="preserve">
    <value>Nessuna fonte trovata.</value>
  </data>
  <data name="SourcesCommandNoSources_jpn" xml:space="preserve">
    <value>ソースが見つかりません。</value>
  </data>
  <data name="SourcesCommandNoSources_kor" xml:space="preserve">
    <value>소스를 찾을 수 없습니다.</value>
  </data>
  <data name="SourcesCommandNoSources_plk" xml:space="preserve">
    <value>Nie znaleziono żadnych źródeł.</value>
  </data>
  <data name="SourcesCommandNoSources_ptb" xml:space="preserve">
    <value>Nenhuma origem encontrada.</value>
  </data>
  <data name="SourcesCommandNoSources_rus" xml:space="preserve">
    <value>Источники не обнаружены.</value>
  </data>
  <data name="SourcesCommandNoSources_trk" xml:space="preserve">
    <value>Hiçbir kaynak bulunamadı.</value>
  </data>
  <data name="SourcesCommandNoSources_chs" xml:space="preserve">
    <value>找不到源。</value>
  </data>
  <data name="SourcesCommandNoSources_cht" xml:space="preserve">
    <value>找不到來源。</value>
  </data>
  <data name="SourcesCommandRegisteredSources_csy" xml:space="preserve">
    <value>Registrované zdroje:</value>
  </data>
  <data name="SourcesCommandRegisteredSources_deu" xml:space="preserve">
    <value>Registrierte Quellen:</value>
  </data>
  <data name="SourcesCommandRegisteredSources_esp" xml:space="preserve">
    <value>Orígenes registrados:</value>
  </data>
  <data name="SourcesCommandRegisteredSources_fra" xml:space="preserve">
    <value>Sources inscrites :</value>
  </data>
  <data name="SourcesCommandRegisteredSources_ita" xml:space="preserve">
    <value>Fonti registrate:</value>
  </data>
  <data name="SourcesCommandRegisteredSources_jpn" xml:space="preserve">
    <value>登録されているソース:</value>
  </data>
  <data name="SourcesCommandRegisteredSources_kor" xml:space="preserve">
    <value>등록된 소스:</value>
  </data>
  <data name="SourcesCommandRegisteredSources_plk" xml:space="preserve">
    <value>Zarejestrowane źródła:</value>
  </data>
  <data name="SourcesCommandRegisteredSources_ptb" xml:space="preserve">
    <value>Origens registradas:</value>
  </data>
  <data name="SourcesCommandRegisteredSources_rus" xml:space="preserve">
    <value>Зарегистрированные источники:</value>
  </data>
  <data name="SourcesCommandRegisteredSources_trk" xml:space="preserve">
    <value>Kayıtlı Kaynaklar:</value>
  </data>
  <data name="SourcesCommandRegisteredSources_chs" xml:space="preserve">
    <value>已注册的源:</value>
  </data>
  <data name="SourcesCommandRegisteredSources_cht" xml:space="preserve">
    <value>已註冊來源:</value>
  </data>
  <data name="SourcesCommandInvalidSource_csy" xml:space="preserve">
    <value>Zadaný zdroj je neplatný. Zadejte platný zdroj.</value>
  </data>
  <data name="SourcesCommandInvalidSource_deu" xml:space="preserve">
    <value>Die angegebene Quelle ist ungültig. Bitte geben Sie eine gültige Quelle an.</value>
  </data>
  <data name="SourcesCommandInvalidSource_esp" xml:space="preserve">
    <value>El origen especificado no es válido. Proporcione un origen válido.</value>
  </data>
  <data name="SourcesCommandInvalidSource_fra" xml:space="preserve">
    <value>La source spécifiée n'est pas valide. Veuillez fournir une source valide.</value>
  </data>
  <data name="SourcesCommandInvalidSource_ita" xml:space="preserve">
    <value>La fonte specificata non è valida. Fornire una fonte valida.</value>
  </data>
  <data name="SourcesCommandInvalidSource_jpn" xml:space="preserve">
    <value>指定されたソースは無効です。有効なソースを指定してください。</value>
  </data>
  <data name="SourcesCommandInvalidSource_kor" xml:space="preserve">
    <value>지정한 소스가 잘못되었습니다. 올바른 소스를 제공하십시오.</value>
  </data>
  <data name="SourcesCommandInvalidSource_plk" xml:space="preserve">
    <value>Podane źródło jest nieprawidłowe. Określ prawidłowe źródło.</value>
  </data>
  <data name="SourcesCommandInvalidSource_ptb" xml:space="preserve">
    <value>A origem especificada é inválida. Forneça uma origem válida.</value>
  </data>
  <data name="SourcesCommandInvalidSource_rus" xml:space="preserve">
    <value>Указан недопустимый источник. Укажите допустимый источник.</value>
  </data>
  <data name="SourcesCommandInvalidSource_trk" xml:space="preserve">
    <value>Belirtilen kaynak geçersiz. Lütfen geçerli bir kaynak belirtin.</value>
  </data>
  <data name="SourcesCommandInvalidSource_chs" xml:space="preserve">
    <value>指定的源无效。请提供有效源。</value>
  </data>
  <data name="SourcesCommandInvalidSource_cht" xml:space="preserve">
    <value>指定的來源無效。請提供有效來源。</value>
  </data>
  <data name="SourcesCommandNameRequired_csy" xml:space="preserve">
    <value>Zadaný název nesmí být prázdný. Zadejte platný název.</value>
  </data>
  <data name="SourcesCommandNameRequired_deu" xml:space="preserve">
    <value>Der angegebene Name darf nicht leer sein. Bitte geben Sie einen gültigen Namen an.</value>
  </data>
  <data name="SourcesCommandNameRequired_esp" xml:space="preserve">
    <value>El nombre especificado no puede estar vacío. Proporcione un nombre válido.</value>
  </data>
  <data name="SourcesCommandNameRequired_fra" xml:space="preserve">
    <value>Le nom spécifié ne peut pas être vide. Veuillez fournir un nom valide.</value>
  </data>
  <data name="SourcesCommandNameRequired_ita" xml:space="preserve">
    <value>Il nome specificato non può essere vuoto. Fornire un nome valido.</value>
  </data>
  <data name="SourcesCommandNameRequired_jpn" xml:space="preserve">
    <value>空の名前は指定できません。有効な名前を指定してください。</value>
  </data>
  <data name="SourcesCommandNameRequired_kor" xml:space="preserve">
    <value>지정한 이름은 비워둘 수 없습니다. 올바른 이름을 제공하십시오.</value>
  </data>
  <data name="SourcesCommandNameRequired_plk" xml:space="preserve">
    <value>Nazwa nie może być pusta. Określ prawidłową nazwę.</value>
  </data>
  <data name="SourcesCommandNameRequired_ptb" xml:space="preserve">
    <value>O nome especificado não pode ficar vazio. Forneça um nome válido.</value>
  </data>
  <data name="SourcesCommandNameRequired_rus" xml:space="preserve">
    <value>Указанное имя не может быть пустым. Укажите допустимое имя.</value>
  </data>
  <data name="SourcesCommandNameRequired_trk" xml:space="preserve">
    <value>Belirtilen ad boş olamaz. Lütfen geçerli bir ad belirtin.</value>
  </data>
  <data name="SourcesCommandNameRequired_chs" xml:space="preserve">
    <value>指定的名称不能为空。请提供有效的名称。</value>
  </data>
  <data name="SourcesCommandNameRequired_cht" xml:space="preserve">
    <value>指定的名稱不能為空。請提供有效名稱。</value>
  </data>
  <data name="SourcesCommandSourceAddedSuccessfully_csy" xml:space="preserve">
    <value>Zdroj balíčku s názvem {0} byl úspěšně přidán.</value>
  </data>
  <data name="SourcesCommandSourceAddedSuccessfully_deu" xml:space="preserve">
    <value>Die Paketquelle mit dem Namen "{0}" wurde erfolgreich hinzugefügt.</value>
  </data>
  <data name="SourcesCommandSourceAddedSuccessfully_esp" xml:space="preserve">
    <value>Origen del paquete con nombre: {0} agregado correctamente.</value>
  </data>
  <data name="SourcesCommandSourceAddedSuccessfully_fra" xml:space="preserve">
    <value>Source de package avec nom : {0} ajouté correctement.</value>
  </data>
  <data name="SourcesCommandSourceAddedSuccessfully_ita" xml:space="preserve">
    <value>Fonte pacchetto con nome: {0} aggiunto correttamente.</value>
  </data>
  <data name="SourcesCommandSourceAddedSuccessfully_jpn" xml:space="preserve">
    <value>次の名前のパッケージ ソース:{0} が正常に追加されました。</value>
  </data>
  <data name="SourcesCommandSourceAddedSuccessfully_kor" xml:space="preserve">
    <value>{0} 이름의 패키지 소스가 추가되었습니다.</value>
  </data>
  <data name="SourcesCommandSourceAddedSuccessfully_plk" xml:space="preserve">
    <value>Pomyślnie dodano źródło pakietów o nazwie: {0}.</value>
  </data>
  <data name="SourcesCommandSourceAddedSuccessfully_ptb" xml:space="preserve">
    <value>Origem de pacote com o nome: {0} adicionada com sucesso.</value>
  </data>
  <data name="SourcesCommandSourceAddedSuccessfully_rus" xml:space="preserve">
    <value>Источник пакетов с именем: {0} успешно добавлен.</value>
  </data>
  <data name="SourcesCommandSourceAddedSuccessfully_trk" xml:space="preserve">
    <value>{0} Adlı Paket Kaynağı başarıyla eklendi.</value>
  </data>
  <data name="SourcesCommandSourceAddedSuccessfully_chs" xml:space="preserve">
    <value>已成功添加名为 {0} 的程序包源。</value>
  </data>
  <data name="SourcesCommandSourceAddedSuccessfully_cht" xml:space="preserve">
    <value>具有名稱的封裝來源: {0} 已成功新增。</value>
  </data>
  <data name="SourcesCommandSourceRequired_csy" xml:space="preserve">
    <value>Zadaný zdroj nesmí být prázdný. Zadejte platný zdroj.</value>
  </data>
  <data name="SourcesCommandSourceRequired_deu" xml:space="preserve">
    <value>Die angegebene Quelle darf nicht leer sein. Bitte geben Sie eine gültige Quelle an.</value>
  </data>
  <data name="SourcesCommandSourceRequired_esp" xml:space="preserve">
    <value>El origen especificado no puede estar vacío. Proporcione un origen válido.</value>
  </data>
  <data name="SourcesCommandSourceRequired_fra" xml:space="preserve">
    <value>La source spécifiée ne peut pas être vide. Veuillez fournir une source valide.</value>
  </data>
  <data name="SourcesCommandSourceRequired_ita" xml:space="preserve">
    <value>La fonte specificata non può essere vuota. Fornire una fonte valida.</value>
  </data>
  <data name="SourcesCommandSourceRequired_jpn" xml:space="preserve">
    <value>空のソースは指定できません。有効なソースを指定してください。</value>
  </data>
  <data name="SourcesCommandSourceRequired_kor" xml:space="preserve">
    <value>지정한 소스는 비워둘 수 없습니다. 올바른 소스를 제공하십시오.</value>
  </data>
  <data name="SourcesCommandSourceRequired_plk" xml:space="preserve">
    <value>Źródło nie może być puste. Podaj prawidłowe źródło.</value>
  </data>
  <data name="SourcesCommandSourceRequired_ptb" xml:space="preserve">
    <value>A origem especificada não ficar vazia. Forneça uma origem válida.</value>
  </data>
  <data name="SourcesCommandSourceRequired_rus" xml:space="preserve">
    <value>Указанный источник не может быть пустым. Укажите допустимый источник.</value>
  </data>
  <data name="SourcesCommandSourceRequired_trk" xml:space="preserve">
    <value>Belirtilen kaynak boş olamaz. Lütfen geçerli bir kaynak belirtin.</value>
  </data>
  <data name="SourcesCommandSourceRequired_chs" xml:space="preserve">
    <value>指定的源不能为空。请提供有效源。</value>
  </data>
  <data name="SourcesCommandSourceRequired_cht" xml:space="preserve">
    <value>指定的來源不能為空。請提供有效的來源。</value>
  </data>
  <data name="SourcesCommandUniqueName_csy" xml:space="preserve">
    <value>Zadaný název již byl přidán do seznamu dostupných zdrojů balíčků. Zadejte jedinečný název.</value>
  </data>
  <data name="SourcesCommandUniqueName_deu" xml:space="preserve">
    <value>Der angegebene Name wurde der Liste der verfügbaren Paketquellen bereits hinzugefügt. Bitte geben Sie einen eindeutigen Namen an.</value>
  </data>
  <data name="SourcesCommandUniqueName_esp" xml:space="preserve">
    <value>El nombre especificado ya se ha agregado a la lista de orígenes de paquete disponibles. Proporcione un nombre único.</value>
  </data>
  <data name="SourcesCommandUniqueName_fra" xml:space="preserve">
    <value>Le nom spécifié a déjà été ajouté à la liste de sources de package disponibles. Veuillez fournir un nom unique.</value>
  </data>
  <data name="SourcesCommandUniqueName_ita" xml:space="preserve">
    <value>Il nome specificato è stato aggiunto alla lista di fonti pacchetto disponibili. Fornire un nome unico</value>
  </data>
  <data name="SourcesCommandUniqueName_jpn" xml:space="preserve">
    <value>指定された名前は既に利用可能なパッケージ ソースの一覧に追加されています。一意の名前を指定してください。</value>
  </data>
  <data name="SourcesCommandUniqueName_kor" xml:space="preserve">
    <value>지정한 이름은 이미 사용 가능한 패키지 소스 목록에 추가되어 있습니다. 고유한 이름을 제공하십시오.</value>
  </data>
  <data name="SourcesCommandUniqueName_plk" xml:space="preserve">
    <value>Określona nazwa została już dodana do listy dostępnych źródeł pakietów. Podaj unikatową nazwę.</value>
  </data>
  <data name="SourcesCommandUniqueName_ptb" xml:space="preserve">
    <value>O nome especificado já foi adicionado à lista de origens de pacotes disponíveis. Forneça um nome exclusivo.</value>
  </data>
  <data name="SourcesCommandUniqueName_rus" xml:space="preserve">
    <value>Указанное имя уже было добавлено в список доступных источников пакетов. Укажите уникальное имя.</value>
  </data>
  <data name="SourcesCommandUniqueName_trk" xml:space="preserve">
    <value>Belirtilen ad zaten kullanılabilir paket kaynakları listesine eklenmiş. Lütfen benzersiz bir ad belirtin.</value>
  </data>
  <data name="SourcesCommandUniqueName_chs" xml:space="preserve">
    <value>指定的名称已添加到可用程序包源列表。请提供唯一名称。</value>
  </data>
  <data name="SourcesCommandUniqueName_cht" xml:space="preserve">
    <value>指定的名稱已新增到可用封裝來源清單。請提供唯一名稱。</value>
  </data>
  <data name="SourcesCommandUniqueSource_csy" xml:space="preserve">
    <value>Zadaný zdroj již byl přidán do seznamu dostupných zdrojů balíčků. Zadejte jedinečný zdroj.</value>
  </data>
  <data name="SourcesCommandUniqueSource_deu" xml:space="preserve">
    <value>Der angegebene Name wurde der Liste der verfügbaren Paketquellen bereits hinzugefügt. Bitte geben Sie eine eindeutige Quelle an.</value>
  </data>
  <data name="SourcesCommandUniqueSource_esp" xml:space="preserve">
    <value>El origen especificado ya se ha agregado a la lista de orígenes de paquete disponibles. Proporcione un nombre único.</value>
  </data>
  <data name="SourcesCommandUniqueSource_fra" xml:space="preserve">
    <value>La source spécifiée a déjà été ajoutée à la liste de sources de package disponibles. Veuillez fournir une source unique.</value>
  </data>
  <data name="SourcesCommandUniqueSource_ita" xml:space="preserve">
    <value>La fonte specificata è stato aggiunta alla lista di fonti pacchetto disponibili. Fornire una fonte unica.</value>
  </data>
  <data name="SourcesCommandUniqueSource_jpn" xml:space="preserve">
    <value>指定されたソースは既に利用可能なパッケージ ソースの一覧に追加されています。一意のソースを指定してください。</value>
  </data>
  <data name="SourcesCommandUniqueSource_kor" xml:space="preserve">
    <value>지정한 소스는 이미 사용 가능한 패키지 소스 목록에 추가되어 있습니다. 고유한 소스를 제공하십시오.</value>
  </data>
  <data name="SourcesCommandUniqueSource_plk" xml:space="preserve">
    <value>Określone źródło zostało już dodane do listy dostępnych źródeł pakietów. Podaj unikatowe źródło.</value>
  </data>
  <data name="SourcesCommandUniqueSource_ptb" xml:space="preserve">
    <value>A origem especificada já foi adicionada à lista de origens de pacotes disponíveis. Forneça uma origem única.</value>
  </data>
  <data name="SourcesCommandUniqueSource_rus" xml:space="preserve">
    <value>Указанный источник имя уже был добавлен в список доступных источников пакетов. Укажите уникальный источник.</value>
  </data>
  <data name="SourcesCommandUniqueSource_trk" xml:space="preserve">
    <value>Belirtilen kaynak zaten kullanılabilir paket kaynakları listesine eklenmiş. Lütfen benzersiz bir kaynak belirtin.</value>
  </data>
  <data name="SourcesCommandUniqueSource_chs" xml:space="preserve">
    <value>指定的源已添加到可用程序包源列表。请提供唯一源。</value>
  </data>
  <data name="SourcesCommandUniqueSource_cht" xml:space="preserve">
    <value>指定的來源已新增到可用封裝來源清單。請提供唯一名稱。</value>
  </data>
  <data name="SourcesCommandNoMatchingSourcesFound_csy" xml:space="preserve">
    <value>Nebyly nalezen žádné zdroje balíčků odpovídající názvu: {0}.</value>
  </data>
  <data name="SourcesCommandNoMatchingSourcesFound_deu" xml:space="preserve">
    <value>Es wurden keine Paketquellen gefunden, die mit dem folgenden Namen übereinstimmen: {0}.</value>
  </data>
  <data name="SourcesCommandNoMatchingSourcesFound_esp" xml:space="preserve">
    <value>No se puede encontrar ningún nombre que coincida con los orígenes del paquete: {0}.</value>
  </data>
  <data name="SourcesCommandNoMatchingSourcesFound_fra" xml:space="preserve">
    <value>Impossible de trouver un nom de source de package correspondant : {0}.</value>
  </data>
  <data name="SourcesCommandNoMatchingSourcesFound_ita" xml:space="preserve">
    <value>Impossibile trovare il nome del pacchetto: {0}.</value>
  </data>
  <data name="SourcesCommandNoMatchingSourcesFound_jpn" xml:space="preserve">
    <value>名前と一致するパッケージ ソースが見つかりません: {0}.</value>
  </data>
  <data name="SourcesCommandNoMatchingSourcesFound_kor" xml:space="preserve">
    <value>{0} 이름과 일치하는 패키지 소스를 찾을 수 없습니다.</value>
  </data>
  <data name="SourcesCommandNoMatchingSourcesFound_plk" xml:space="preserve">
    <value>Nie można odnaleźć żadnych zgodnych nazw źródeł pakietów: {0}.</value>
  </data>
  <data name="SourcesCommandNoMatchingSourcesFound_ptb" xml:space="preserve">
    <value>Não é possível encontrar nenhum nome correspondente de origem de pacote: {0}.</value>
  </data>
  <data name="SourcesCommandNoMatchingSourcesFound_rus" xml:space="preserve">
    <value>Не удалось найти источники пакетов, соответствующие имени: {0}.</value>
  </data>
  <data name="SourcesCommandNoMatchingSourcesFound_trk" xml:space="preserve">
    <value>Bu adla eşleşen herhangi bir paket kaynağı bulunamadı: {0}.</value>
  </data>
  <data name="SourcesCommandNoMatchingSourcesFound_chs" xml:space="preserve">
    <value>找不到与名称 {0} 匹配的任何程序包源。</value>
  </data>
  <data name="SourcesCommandNoMatchingSourcesFound_cht" xml:space="preserve">
    <value>找不到入封裝來源相符名稱: {0}.</value>
  </data>
  <data name="SourcesCommandSourceRemovedSuccessfully_csy" xml:space="preserve">
    <value>Zdroj balíčku s názvem {0} byl úspěšně odebrán.</value>
  </data>
  <data name="SourcesCommandSourceRemovedSuccessfully_deu" xml:space="preserve">
    <value>Die Paketquelle mit dem Namen "{0}" wurde erfolgreich entfernt.</value>
  </data>
  <data name="SourcesCommandSourceRemovedSuccessfully_esp" xml:space="preserve">
    <value>Origen del paquete con nombre: {0} quitado correctamente.</value>
  </data>
  <data name="SourcesCommandSourceRemovedSuccessfully_fra" xml:space="preserve">
    <value>Source de package avec nom : {0} supprimé correctement.</value>
  </data>
  <data name="SourcesCommandSourceRemovedSuccessfully_ita" xml:space="preserve">
    <value>Fonte pacchetto con nome: {0} rimossa correttamente..</value>
  </data>
  <data name="SourcesCommandSourceRemovedSuccessfully_jpn" xml:space="preserve">
    <value>次の名前のパッケージ ソース:{0} は正常に削除されました。</value>
  </data>
  <data name="SourcesCommandSourceRemovedSuccessfully_kor" xml:space="preserve">
    <value>{0} 이름의 패키지 소스가 제거되었습니다.</value>
  </data>
  <data name="SourcesCommandSourceRemovedSuccessfully_plk" xml:space="preserve">
    <value>Pomyślnie usunięto źródło pakietów o nazwie: {0}.</value>
  </data>
  <data name="SourcesCommandSourceRemovedSuccessfully_ptb" xml:space="preserve">
    <value>Origem do pacote com o nome: {0} removida com sucesso.</value>
  </data>
  <data name="SourcesCommandSourceRemovedSuccessfully_rus" xml:space="preserve">
    <value>Источник пакетов с именем: {0} успешно удален.</value>
  </data>
  <data name="SourcesCommandSourceRemovedSuccessfully_trk" xml:space="preserve">
    <value>{0} Adlı Paket Kaynağı başarıyla kaldırıldı.</value>
  </data>
  <data name="SourcesCommandSourceRemovedSuccessfully_chs" xml:space="preserve">
    <value>已成功删除名为 {0} 的程序包源。</value>
  </data>
  <data name="SourcesCommandSourceRemovedSuccessfully_cht" xml:space="preserve">
    <value>具有名稱的封裝來源: {3} 已成功移除。</value>
  </data>
  <data name="SourcesCommandAllNameIsReserved_csy" xml:space="preserve">
    <value>Název zdroje balíčku All je vyhrazený název.</value>
  </data>
  <data name="SourcesCommandAllNameIsReserved_deu" xml:space="preserve">
    <value>Der Paketquellname "All" ist ein reservierter Name.</value>
  </data>
  <data name="SourcesCommandAllNameIsReserved_esp" xml:space="preserve">
    <value>El nombre de origen del paquete 'Todo' es un nombre reservado.</value>
  </data>
  <data name="SourcesCommandAllNameIsReserved_fra" xml:space="preserve">
    <value>Le nom de source de package 'All' est réservé.</value>
  </data>
  <data name="SourcesCommandAllNameIsReserved_ita" xml:space="preserve">
    <value>Nome pacchetto 'Tutti' è un nome riservato.</value>
  </data>
  <data name="SourcesCommandAllNameIsReserved_jpn" xml:space="preserve">
    <value>パッケージ ソース名 'All' は予約名です。</value>
  </data>
  <data name="SourcesCommandAllNameIsReserved_kor" xml:space="preserve">
    <value>패키지 소스 이름 'All'은 예약된 이름입니다.</value>
  </data>
  <data name="SourcesCommandAllNameIsReserved_plk" xml:space="preserve">
    <value>Nazwa źródła pakietów „Wszystkie” jest nazwą zarezerwowaną.</value>
  </data>
  <data name="SourcesCommandAllNameIsReserved_ptb" xml:space="preserve">
    <value>O nome de origem do pacote 'Todos' é um nome reservado.</value>
  </data>
  <data name="SourcesCommandAllNameIsReserved_rus" xml:space="preserve">
    <value>Имя источника пакетов "All" является зарезервированным именем.</value>
  </data>
  <data name="SourcesCommandAllNameIsReserved_trk" xml:space="preserve">
    <value>Tümü' paket kaynak adı ayrılmış bir addır.</value>
  </data>
  <data name="SourcesCommandAllNameIsReserved_chs" xml:space="preserve">
    <value>程序包源名称 "All" 是保留名称。</value>
  </data>
  <data name="SourcesCommandAllNameIsReserved_cht" xml:space="preserve">
    <value>封裝來源名稱 'All' 為保留的名稱。</value>
  </data>
  <data name="ReservedPackageNameAll_csy" xml:space="preserve">
    <value>Vše</value>
  </data>
  <data name="ReservedPackageNameAll_deu" xml:space="preserve">
    <value>Alle</value>
  </data>
  <data name="ReservedPackageNameAll_esp" xml:space="preserve">
    <value>Todos</value>
  </data>
  <data name="ReservedPackageNameAll_fra" xml:space="preserve">
    <value>Tous</value>
  </data>
  <data name="ReservedPackageNameAll_ita" xml:space="preserve">
    <value>Tutto</value>
  </data>
  <data name="ReservedPackageNameAll_jpn" xml:space="preserve">
    <value>すべて</value>
  </data>
  <data name="ReservedPackageNameAll_kor" xml:space="preserve">
    <value>모두</value>
  </data>
  <data name="ReservedPackageNameAll_plk" xml:space="preserve">
    <value>Wszystkie</value>
  </data>
  <data name="ReservedPackageNameAll_ptb" xml:space="preserve">
    <value>Tudo</value>
  </data>
  <data name="ReservedPackageNameAll_rus" xml:space="preserve">
    <value>Все</value>
  </data>
  <data name="ReservedPackageNameAll_trk" xml:space="preserve">
    <value>Tümü</value>
  </data>
  <data name="ReservedPackageNameAll_chs" xml:space="preserve">
    <value>全部</value>
  </data>
  <data name="ReservedPackageNameAll_cht" xml:space="preserve">
    <value>全部</value>
  </data>
  <data name="PackageCommandNoFilesForLibPackage_csy" xml:space="preserve">
    <value>Sestavení balíčku se nezdařilo. Ověřte, zda {0} zahrnuje soubory sestavení. Nápovědu týkající se sestavení balíčku symbolů naleznete na webu {1}.</value>
  </data>
  <data name="PackageCommandNoFilesForLibPackage_deu" xml:space="preserve">
    <value>Fehler beim Erstellen des Pakets. Stellen Sie sicher, dass "{0}" Assemblydateien enthält. Hilfe zum Erstellen eines Symbolpakets finden Sie unter {1}.</value>
  </data>
  <data name="PackageCommandNoFilesForLibPackage_esp" xml:space="preserve">
    <value>Error al compilar el paquete. Asegúrese de que '{0}' incluye los archivos de ensamblado. Para obtener ayuda sobre la compilación de paquetes de símbolos, visite {1}.</value>
  </data>
  <data name="PackageCommandNoFilesForLibPackage_fra" xml:space="preserve">
    <value>Échec de la création du package. Assurez-vous que '{0}' inclut les fichiers d'assembly. Pour obtenir l'aide relative à la création d'un package de symboles, visitez {1}.</value>
  </data>
  <data name="PackageCommandNoFilesForLibPackage_ita" xml:space="preserve">
    <value>Impossibile impostare package. Assicurarsi che '{0}' include i file di assemblaggio. Per aiuto sull'impostazione dei simboli, visitare {1}.</value>
  </data>
  <data name="PackageCommandNoFilesForLibPackage_jpn" xml:space="preserve">
    <value>パッケージをビルドできませんでした。'{0}' にアセンブリ ファイルが含まれることを確認してください。シンボル パッケージのビルド方法については、{1} を参照してください。</value>
  </data>
  <data name="PackageCommandNoFilesForLibPackage_kor" xml:space="preserve">
    <value>패키지를 빌드하지 못했습니다. '{0}'에 어셈블리 파일이 있는지 확인하십시오. 기호 패키지를 빌드하는 방법에 대한 도움말은 {1}을(를) 참조하십시오.</value>
  </data>
  <data name="PackageCommandNoFilesForLibPackage_plk" xml:space="preserve">
    <value>Nie można skompilować pakietu. Upewnij się, że „{0}” zawiera pliki zestawów. Aby uzyskać pomoc na temat kompilowania pakietów symboli, odwiedź {1}.</value>
  </data>
  <data name="PackageCommandNoFilesForLibPackage_ptb" xml:space="preserve">
    <value>Falha ao construir pacote. Verifique se  '{0}' inclui arquivos de assembly. Para ajudar a construir pacotes de símbolos, visite {1}.</value>
  </data>
  <data name="PackageCommandNoFilesForLibPackage_rus" xml:space="preserve">
    <value>Не удалось выполнить сборку пакета. Убедитесь, что "{0}" содержит файлы сборки. Справку о выполнении сборки пакета символов см. по адресу: {1}.</value>
  </data>
  <data name="PackageCommandNoFilesForLibPackage_trk" xml:space="preserve">
    <value>Paket oluşturulamadı. '{0}' öğesinin derleme dosyalarını içerdiğinden emin olun. Simge paketi oluşturma konusunda yardım almak için, {1} sayfasını ziyaret edin.</value>
  </data>
  <data name="PackageCommandNoFilesForLibPackage_chs" xml:space="preserve">
    <value>无法生成程序包。请确保“{0}”包括程序集文件。有关生成符号程序包的帮助，请访问 {1}。</value>
  </data>
  <data name="PackageCommandNoFilesForLibPackage_cht" xml:space="preserve">
    <value>無法建置封裝。確定 '{0}' 包含組件檔案。如需建置符號封裝的說明，請造訪 {1}。</value>
  </data>
  <data name="PackageCommandNoFilesForSymbolsPackage_csy" xml:space="preserve">
    <value>Sestavení balíčku se nezdařilo. Ověřte, zda {0} zahrnuje zdroj a soubory symbolů. Nápovědu týkající se sestavení balíčku symbolů naleznete na webu {1}.</value>
  </data>
  <data name="PackageCommandNoFilesForSymbolsPackage_deu" xml:space="preserve">
    <value>Fehler beim Erstellen des Pakets. Stellen Sie sicher, dass "{0}" Quell- und Symboldateien enthält. Hilfe zum Erstellen eines Symbolpakets finden Sie unter {1}.</value>
  </data>
  <data name="PackageCommandNoFilesForSymbolsPackage_esp" xml:space="preserve">
    <value>Error al compilar el paquete. Asegúrese de que '{0}' incluye los archivos de símbolos y de origen. Para obtener ayuda sobre la compilación de paquetes de símbolos, visite {1}.</value>
  </data>
  <data name="PackageCommandNoFilesForSymbolsPackage_fra" xml:space="preserve">
    <value>Échec de la création du package. Assurez-vous que '{0}' inclut les fichiers source et de symboles. Pour obtenir l'aide relative à la création d'un package de symboles, visitez {1}.</value>
  </data>
  <data name="PackageCommandNoFilesForSymbolsPackage_ita" xml:space="preserve">
    <value>Impossibile impostare package. Assicurarsi che '{0}' include i file di assemblaggio. Per aiuto sull'impostazione dei simboli, visitare {1}.</value>
  </data>
  <data name="PackageCommandNoFilesForSymbolsPackage_jpn" xml:space="preserve">
    <value>パッケージをビルドできませんでした。'{0}' にソースとシンボル ファイルが含まれることを確認してください。シンボル パッケージのビルド方法については、{1} を参照してください。</value>
  </data>
  <data name="PackageCommandNoFilesForSymbolsPackage_kor" xml:space="preserve">
    <value>패키지를 빌드하지 못했습니다. '{0}'에 소스 및 기호 파일이 있는지 확인하십시오. 기호 패키지를 빌드하는 방법에 대한 도움말은 {1}을(를) 참조하십시오.</value>
  </data>
  <data name="PackageCommandNoFilesForSymbolsPackage_plk" xml:space="preserve">
    <value>Nie można skompilować pakietu. Upewnij się, że „{0}” zawiera pliki źródłowe i pliki symboli. Aby uzyskać pomoc na temat kompilowania pakietów symboli, odwiedź {1}.</value>
  </data>
  <data name="PackageCommandNoFilesForSymbolsPackage_ptb" xml:space="preserve">
    <value>Falha ao construir pacote. Verifique se '{0}' inclui arquivos de origem e símbolo. Para ajudar a construir pacotes símbolos, visite {1}.</value>
  </data>
  <data name="PackageCommandNoFilesForSymbolsPackage_rus" xml:space="preserve">
    <value>Не удалось выполнить сборку пакета. Убедитесь, что "{0}" содержит файлы источников и файлы символов. Справку о выполнении сборки пакета символов см. по адресу: {1}.</value>
  </data>
  <data name="PackageCommandNoFilesForSymbolsPackage_trk" xml:space="preserve">
    <value>Paket oluşturulamadı. '{0}' öğesinin kaynak ve simge dosyalarını içerdiğinden emin olun. Simge paketi oluşturma konusunda yardım almak için, {1} sayfasını ziyaret edin.</value>
  </data>
  <data name="PackageCommandNoFilesForSymbolsPackage_chs" xml:space="preserve">
    <value>无法生成程序包。请确保“{0}”包括源文件和符号文件。有关生成符号程序包的帮助，请访问 {1}。</value>
  </data>
  <data name="PackageCommandNoFilesForSymbolsPackage_cht" xml:space="preserve">
    <value>無法建置封裝。確定 '{0}' 包含來源和符號檔案。如需建置符號封裝的說明，請造訪 {1}。</value>
  </data>
  <data name="InstallCommandInvalidPackageReference_csy" xml:space="preserve">
    <value>{0} obsahuje neplatné odkazy na balíčky. </value>
  </data>
  <data name="InstallCommandInvalidPackageReference_deu" xml:space="preserve">
    <value>"{0}" enthält ungültige Paketverweise. </value>
  </data>
  <data name="InstallCommandInvalidPackageReference_esp" xml:space="preserve">
    <value>{0}' contiene referencias de paquete no válidas.</value>
  </data>
  <data name="InstallCommandInvalidPackageReference_fra" xml:space="preserve">
    <value>'{0}' contient des références de package non valides. </value>
  </data>
  <data name="InstallCommandInvalidPackageReference_ita" xml:space="preserve">
    <value>'{0}' contains invalid package references. </value>
  </data>
  <data name="InstallCommandInvalidPackageReference_jpn" xml:space="preserve">
    <value>'{0}' には無効なパッケージ参照が含まれています。</value>
  </data>
  <data name="InstallCommandInvalidPackageReference_kor" xml:space="preserve">
    <value>'{0}'에 잘못된 패키지 참조가 포함되어 있습니다. </value>
  </data>
  <data name="InstallCommandInvalidPackageReference_plk" xml:space="preserve">
    <value>„{0}” zawiera nieprawidłowe odwołania do pakietów. </value>
  </data>
  <data name="InstallCommandInvalidPackageReference_ptb" xml:space="preserve">
    <value>'{0}' contém referências de pacotes inválidos.</value>
  </data>
  <data name="InstallCommandInvalidPackageReference_rus" xml:space="preserve">
    <value>"{0}" содержит недопустимые ссылки на пакеты. </value>
  </data>
  <data name="InstallCommandInvalidPackageReference_trk" xml:space="preserve">
    <value>{0}' geçersiz paket başvuruları içeriyor. </value>
  </data>
  <data name="InstallCommandInvalidPackageReference_chs" xml:space="preserve">
    <value>“{0}”包含的程序包引用无效。</value>
  </data>
  <data name="InstallCommandInvalidPackageReference_cht" xml:space="preserve">
    <value>{0}' 包含無效的封裝參照。</value>
  </data>
  <data name="InstallCommandPackageReferenceInvalidVersion_csy" xml:space="preserve">
    <value>Řetězec verze zadaný pro odkaz na balíček {0} je neplatný.</value>
  </data>
  <data name="InstallCommandPackageReferenceInvalidVersion_deu" xml:space="preserve">
    <value>Die für den Paketverweis "{0}" angegebene Versionszeichenfolge ist ungültig.</value>
  </data>
  <data name="InstallCommandPackageReferenceInvalidVersion_esp" xml:space="preserve">
    <value>La cadena de versión especificada para la referencia de paquete '{0}' no es válida.</value>
  </data>
  <data name="InstallCommandPackageReferenceInvalidVersion_fra" xml:space="preserve">
    <value>La chaîne de version spécifiée pour la référence de package '{0}' n'est pas valide.</value>
  </data>
  <data name="InstallCommandPackageReferenceInvalidVersion_ita" xml:space="preserve">
    <value>Stringa versione specificata per il pacchetto di riferimento '{0}' non è valida.</value>
  </data>
  <data name="InstallCommandPackageReferenceInvalidVersion_jpn" xml:space="preserve">
    <value>パッケージ参照 '{0}' に指定されたバージョン文字列は無効です。</value>
  </data>
  <data name="InstallCommandPackageReferenceInvalidVersion_kor" xml:space="preserve">
    <value>패키지 참조 '{0}'에 대해 지정된 버전 문자열이 잘못되었습니다.</value>
  </data>
  <data name="InstallCommandPackageReferenceInvalidVersion_plk" xml:space="preserve">
    <value>Ciąg wersji określony dla odwołania do pakietu „{0}” jest nieprawidłowy.</value>
  </data>
  <data name="InstallCommandPackageReferenceInvalidVersion_ptb" xml:space="preserve">
    <value>A cadeia de caracteres de versão especificada para a referência do pacote '{0}' é inválida.</value>
  </data>
  <data name="InstallCommandPackageReferenceInvalidVersion_rus" xml:space="preserve">
    <value>Строка версии, указанная для ссылки на пакет "{0}", является недопустимой.</value>
  </data>
  <data name="InstallCommandPackageReferenceInvalidVersion_trk" xml:space="preserve">
    <value>{0}' paket referansı için belirtilen sürüm dizesi geçersiz.</value>
  </data>
  <data name="InstallCommandPackageReferenceInvalidVersion_chs" xml:space="preserve">
    <value>为程序包引用“{0}”指定的版本字符串无效。</value>
  </data>
  <data name="InstallCommandPackageReferenceInvalidVersion_cht" xml:space="preserve">
    <value>封裝參照 '{0}' 指定的版本字串無效。</value>
  </data>
  <data name="PackageCommandPackageIssueSummary_csy" xml:space="preserve">
    <value>Počet problémů zjištěných v balíčku {1}: {0}.</value>
  </data>
  <data name="PackageCommandPackageIssueSummary_deu" xml:space="preserve">
    <value>Für das Paket "{1}" gefundene Probleme: {0}.</value>
  </data>
  <data name="PackageCommandPackageIssueSummary_esp" xml:space="preserve">
    <value>Se han encontrado {0} problemas en el paquete '{1}'.</value>
  </data>
  <data name="PackageCommandPackageIssueSummary_fra" xml:space="preserve">
    <value>{0} problème(s) trouvé(s) concernant le package '{1}'.</value>
  </data>
  <data name="PackageCommandPackageIssueSummary_ita" xml:space="preserve">
    <value>{0} problema (i) trovati con pacchetto'{1}'.</value>
  </data>
  <data name="PackageCommandPackageIssueSummary_jpn" xml:space="preserve">
    <value>パッケージ '{1}' に {0} 個の問題が見つかりました。</value>
  </data>
  <data name="PackageCommandPackageIssueSummary_kor" xml:space="preserve">
    <value>'{1}' 패키지에 문제가 {0}개 있습니다.</value>
  </data>
  <data name="PackageCommandPackageIssueSummary_plk" xml:space="preserve">
    <value>Liczba znalezionych problemów z pakietem „{1}”: {0}.</value>
  </data>
  <data name="PackageCommandPackageIssueSummary_ptb" xml:space="preserve">
    <value>{0} problemas encontrados com o pacote '{1}'.</value>
  </data>
  <data name="PackageCommandPackageIssueSummary_rus" xml:space="preserve">
    <value>Обнаружено неполадок пакета "{1}": {0}.</value>
  </data>
  <data name="PackageCommandPackageIssueSummary_trk" xml:space="preserve">
    <value>{1}' sorunuyla ilgili {0} sorun bulundu.</value>
  </data>
  <data name="PackageCommandPackageIssueSummary_chs" xml:space="preserve">
    <value>发现程序包“{1}”存在 {0} 个问题。</value>
  </data>
  <data name="PackageCommandPackageIssueSummary_cht" xml:space="preserve">
    <value>找到{0} 個具有封裝 '{1}' 的問題。</value>
  </data>
  <data name="PackageCommandIssueDescription_csy" xml:space="preserve">
    <value>Popis: {0}</value>
  </data>
  <data name="PackageCommandIssueDescription_deu" xml:space="preserve">
    <value>Beschreibung: {0}</value>
  </data>
  <data name="PackageCommandIssueDescription_esp" xml:space="preserve">
    <value>Descripción: {0}</value>
  </data>
  <data name="PackageCommandIssueDescription_fra" xml:space="preserve">
    <value>Description : {0}</value>
  </data>
  <data name="PackageCommandIssueDescription_ita" xml:space="preserve">
    <value>Descrizione: {0}</value>
  </data>
  <data name="PackageCommandIssueDescription_jpn" xml:space="preserve">
    <value>説明: {0}</value>
  </data>
  <data name="PackageCommandIssueDescription_kor" xml:space="preserve">
    <value>설명: {0}</value>
  </data>
  <data name="PackageCommandIssueDescription_plk" xml:space="preserve">
    <value>Opis: {0}</value>
  </data>
  <data name="PackageCommandIssueDescription_ptb" xml:space="preserve">
    <value>Descrição: {0}</value>
  </data>
  <data name="PackageCommandIssueDescription_rus" xml:space="preserve">
    <value>Описание: {0}</value>
  </data>
  <data name="PackageCommandIssueDescription_trk" xml:space="preserve">
    <value>Açıklama: {0}</value>
  </data>
  <data name="PackageCommandIssueDescription_chs" xml:space="preserve">
    <value>说明: {0}</value>
  </data>
  <data name="PackageCommandIssueDescription_cht" xml:space="preserve">
    <value>描述: {0}</value>
  </data>
  <data name="PackageCommandIssueSolution_csy" xml:space="preserve">
    <value>Řešení: {0}</value>
  </data>
  <data name="PackageCommandIssueSolution_deu" xml:space="preserve">
    <value>Projekt: {0}</value>
  </data>
  <data name="PackageCommandIssueSolution_esp" xml:space="preserve">
    <value>Solución: {0}</value>
  </data>
  <data name="PackageCommandIssueSolution_fra" xml:space="preserve">
    <value>Solution : {0}</value>
  </data>
  <data name="PackageCommandIssueSolution_ita" xml:space="preserve">
    <value>Soluzione: {0}</value>
  </data>
  <data name="PackageCommandIssueSolution_jpn" xml:space="preserve">
    <value>ソリューション: {0}</value>
  </data>
  <data name="PackageCommandIssueSolution_kor" xml:space="preserve">
    <value>솔루션: {0}</value>
  </data>
  <data name="PackageCommandIssueSolution_plk" xml:space="preserve">
    <value>Rozwiązanie: {0}</value>
  </data>
  <data name="PackageCommandIssueSolution_ptb" xml:space="preserve">
    <value>Solução: {0}</value>
  </data>
  <data name="PackageCommandIssueSolution_rus" xml:space="preserve">
    <value>Решение: {0}</value>
  </data>
  <data name="PackageCommandIssueSolution_trk" xml:space="preserve">
    <value>Çözüm: {0}</value>
  </data>
  <data name="PackageCommandIssueSolution_chs" xml:space="preserve">
    <value>解决方案: {0}</value>
  </data>
  <data name="PackageCommandIssueSolution_cht" xml:space="preserve">
    <value>方案: {0}</value>
  </data>
  <data name="PackageCommandIssueTitle_csy" xml:space="preserve">
    <value>Problém: {0}</value>
  </data>
  <data name="PackageCommandIssueTitle_deu" xml:space="preserve">
    <value>Problem: {0}</value>
  </data>
  <data name="PackageCommandIssueTitle_esp" xml:space="preserve">
    <value>Problema: {0}</value>
  </data>
  <data name="PackageCommandIssueTitle_fra" xml:space="preserve">
    <value>Problème : {0}</value>
  </data>
  <data name="PackageCommandIssueTitle_ita" xml:space="preserve">
    <value>Versione: {0}</value>
  </data>
  <data name="PackageCommandIssueTitle_jpn" xml:space="preserve">
    <value>問題: {0}</value>
  </data>
  <data name="PackageCommandIssueTitle_kor" xml:space="preserve">
    <value>문제: {0}</value>
  </data>
  <data name="PackageCommandIssueTitle_plk" xml:space="preserve">
    <value>Problem: {0}</value>
  </data>
  <data name="PackageCommandIssueTitle_ptb" xml:space="preserve">
    <value>Edição: {0}</value>
  </data>
  <data name="PackageCommandIssueTitle_rus" xml:space="preserve">
    <value>Проблема: {0}</value>
  </data>
  <data name="PackageCommandIssueTitle_trk" xml:space="preserve">
    <value>Sorun: {0}</value>
  </data>
  <data name="PackageCommandIssueTitle_chs" xml:space="preserve">
    <value>问题: {0}</value>
  </data>
  <data name="PackageCommandIssueTitle_cht" xml:space="preserve">
    <value>問題: {0}</value>
  </data>
  <data name="Warning_DefaultSpecValue_csy" xml:space="preserve">
    <value>Hodnota {0} pro {1} je ukázková hodnota a měla by být odebrána.</value>
  </data>
  <data name="Warning_DefaultSpecValue_deu" xml:space="preserve">
    <value>Der Wert "{0}" für {1} ist ein Beispielwert und sollte entfernt werden.</value>
  </data>
  <data name="Warning_DefaultSpecValue_esp" xml:space="preserve">
    <value>El valor "{0}" para {1} es un valor de ejemplo y se debería quitar.</value>
  </data>
  <data name="Warning_DefaultSpecValue_fra" xml:space="preserve">
    <value>La valeur « {0} » pour {1} est un exemple et doit être supprimée.</value>
  </data>
  <data name="Warning_DefaultSpecValue_ita" xml:space="preserve">
    <value>Il valore "{0}" per {1} è un valore campione e debe essere rimosso.</value>
  </data>
  <data name="Warning_DefaultSpecValue_jpn" xml:space="preserve">
    <value>{1} の値 "{0}" はサンプル値なので、削除する必要があります。</value>
  </data>
  <data name="Warning_DefaultSpecValue_kor" xml:space="preserve">
    <value>{1}에 대한 "{0}" 값은 샘플 값이므로 제거해야 합니다.</value>
  </data>
  <data name="Warning_DefaultSpecValue_plk" xml:space="preserve">
    <value>Wartość „{0}” dla {1} jest wartością przykładową i należy ją usunąć.</value>
  </data>
  <data name="Warning_DefaultSpecValue_ptb" xml:space="preserve">
    <value>O valor "{0}" para {1} é um valor de amostra e deve ser removido.</value>
  </data>
  <data name="Warning_DefaultSpecValue_rus" xml:space="preserve">
    <value>Значение "{0}" для {1} является образцом значения, и его не следует удалять.</value>
  </data>
  <data name="Warning_DefaultSpecValue_trk" xml:space="preserve">
    <value>{1} için "{0}" örnek bir değerdir ve kaldırılması gerekir.</value>
  </data>
  <data name="Warning_DefaultSpecValue_chs" xml:space="preserve">
    <value>{1} 的值“{0}”是示例值，应将其删除。</value>
  </data>
  <data name="Warning_DefaultSpecValue_cht" xml:space="preserve">
    <value>{1} 的值 "{0}" 為範例值且應該移除。</value>
  </data>
  <data name="Warning_DefaultSpecValueSolution_csy" xml:space="preserve">
    <value>Nahraďte ji odpovídající hodnotou nebo ji odeberte a pak znovu sestavte balíček.</value>
  </data>
  <data name="Warning_DefaultSpecValueSolution_deu" xml:space="preserve">
    <value>Ersetzen Sie ihn durch einen geeigneten Wert, oder entfernen Sie ihn, und erstellen Sie das Paket dann erneut.</value>
  </data>
  <data name="Warning_DefaultSpecValueSolution_esp" xml:space="preserve">
    <value>Reemplazar con un valor apropiado o quitar y compilar el paquete.</value>
  </data>
  <data name="Warning_DefaultSpecValueSolution_fra" xml:space="preserve">
    <value>Remplacez-la par une valeur adéquate, ou supprimez-la et recréez le package.</value>
  </data>
  <data name="Warning_DefaultSpecValueSolution_ita" xml:space="preserve">
    <value>Sostituire con un valore appropriato o rimuoverlo e ricreare il pacchetto.</value>
  </data>
  <data name="Warning_DefaultSpecValueSolution_jpn" xml:space="preserve">
    <value>適切な値で置き換えるか、削除して、パッケージを再度ビルドする必要があります。</value>
  </data>
  <data name="Warning_DefaultSpecValueSolution_kor" xml:space="preserve">
    <value>적합한 값으로 바꾸거나 제거하고 패키지를 다시 빌드하십시오.</value>
  </data>
  <data name="Warning_DefaultSpecValueSolution_plk" xml:space="preserve">
    <value>Zastąp odpowiednią wartością lub usuń i ponownie skompiluj pakiet.</value>
  </data>
  <data name="Warning_DefaultSpecValueSolution_ptb" xml:space="preserve">
    <value>Substitua por um valor apropriado ou remova-o e reconstrua o seu pacote.</value>
  </data>
  <data name="Warning_DefaultSpecValueSolution_rus" xml:space="preserve">
    <value>Замените его соответствующим значением или удалите и повторно выполните сборку пакета.</value>
  </data>
  <data name="Warning_DefaultSpecValueSolution_trk" xml:space="preserve">
    <value>Uygun bir değerle değiştirin veya kaldırın ve paketinizi yeniden oluşturun.</value>
  </data>
  <data name="Warning_DefaultSpecValueSolution_chs" xml:space="preserve">
    <value>请替换为适当的值或删除它，然后重新生成程序包。</value>
  </data>
  <data name="Warning_DefaultSpecValueSolution_cht" xml:space="preserve">
    <value>以適當的值取代或移除並重新建置封裝。</value>
  </data>
  <data name="Warning_DefaultSpecValueTitle_csy" xml:space="preserve">
    <value>Odeberte ukázkové hodnoty nuspec.</value>
  </data>
  <data name="Warning_DefaultSpecValueTitle_deu" xml:space="preserve">
    <value>nuspec-Beispielwerte entfernen.</value>
  </data>
  <data name="Warning_DefaultSpecValueTitle_esp" xml:space="preserve">
    <value>Quitar los valores nuspec de ejemplo.</value>
  </data>
  <data name="Warning_DefaultSpecValueTitle_fra" xml:space="preserve">
    <value>Supprimez les valeurs nuspec d'exemple.</value>
  </data>
  <data name="Warning_DefaultSpecValueTitle_ita" xml:space="preserve">
    <value>Rimuovere valori campione nuspec.</value>
  </data>
  <data name="Warning_DefaultSpecValueTitle_jpn" xml:space="preserve">
    <value>サンプル nuspec 値を削除してください。</value>
  </data>
  <data name="Warning_DefaultSpecValueTitle_kor" xml:space="preserve">
    <value>샘플 nuspec 값을 제거합니다.</value>
  </data>
  <data name="Warning_DefaultSpecValueTitle_plk" xml:space="preserve">
    <value>Usuń przykładowe wartości nuspec.</value>
  </data>
  <data name="Warning_DefaultSpecValueTitle_ptb" xml:space="preserve">
    <value>Remova os valores nuspec de amostra.</value>
  </data>
  <data name="Warning_DefaultSpecValueTitle_rus" xml:space="preserve">
    <value>Удалите образцы значений nuspec.</value>
  </data>
  <data name="Warning_DefaultSpecValueTitle_trk" xml:space="preserve">
    <value>Örnek nuspec değerlerini kaldırın.</value>
  </data>
  <data name="Warning_DefaultSpecValueTitle_chs" xml:space="preserve">
    <value>删除示例 nuspec 值。</value>
  </data>
  <data name="Warning_DefaultSpecValueTitle_cht" xml:space="preserve">
    <value>移除範例 nuspec 值。</value>
  </data>
  <data name="Credentials_ProxyCredentials_csy" xml:space="preserve">
    <value>Zadejte proxy přihlašovací údaje:</value>
  </data>
  <data name="Credentials_ProxyCredentials_deu" xml:space="preserve">
    <value>Bitte stellen Sie Proxyanmeldeinformationen zur Verfügung:</value>
  </data>
  <data name="Credentials_ProxyCredentials_esp" xml:space="preserve">
    <value>Proporcione las credenciales de proxy:</value>
  </data>
  <data name="Credentials_ProxyCredentials_fra" xml:space="preserve">
    <value>Veuillez fournir les informations d'identification du proxy :</value>
  </data>
  <data name="Credentials_ProxyCredentials_ita" xml:space="preserve">
    <value>Fornire credenziali proxy:</value>
  </data>
  <data name="Credentials_ProxyCredentials_jpn" xml:space="preserve">
    <value>プロキシの資格情報を指定してください:</value>
  </data>
  <data name="Credentials_ProxyCredentials_kor" xml:space="preserve">
    <value>프록시 자격 증명을 제공하십시오.</value>
  </data>
  <data name="Credentials_ProxyCredentials_plk" xml:space="preserve">
    <value>Podaj poświadczenia serwera proxy:</value>
  </data>
  <data name="Credentials_ProxyCredentials_ptb" xml:space="preserve">
    <value>Forneça as credenciais de proxy:</value>
  </data>
  <data name="Credentials_ProxyCredentials_rus" xml:space="preserve">
    <value>Укажите учетные данные прокси-сервера:</value>
  </data>
  <data name="Credentials_ProxyCredentials_trk" xml:space="preserve">
    <value>Lütfen proxy kimlik bilgilerini belirtin:</value>
  </data>
  <data name="Credentials_ProxyCredentials_chs" xml:space="preserve">
    <value>请提供代理凭据:</value>
  </data>
  <data name="Credentials_ProxyCredentials_cht" xml:space="preserve">
    <value>請提供 Proxy 認證:</value>
  </data>
  <data name="SourcesCommandDisabled_csy" xml:space="preserve">
    <value>Zakázáno</value>
  </data>
  <data name="SourcesCommandDisabled_deu" xml:space="preserve">
    <value>Deaktiviert</value>
  </data>
  <data name="SourcesCommandDisabled_esp" xml:space="preserve">
    <value>Deshabilitado</value>
  </data>
  <data name="SourcesCommandDisabled_fra" xml:space="preserve">
    <value>Désactivé</value>
  </data>
  <data name="SourcesCommandDisabled_ita" xml:space="preserve">
    <value>Disabilitato</value>
  </data>
  <data name="SourcesCommandDisabled_jpn" xml:space="preserve">
    <value>無効</value>
  </data>
  <data name="SourcesCommandDisabled_kor" xml:space="preserve">
    <value>사용 안 함</value>
  </data>
  <data name="SourcesCommandDisabled_plk" xml:space="preserve">
    <value>Wyłączone</value>
  </data>
  <data name="SourcesCommandDisabled_ptb" xml:space="preserve">
    <value>Desativado</value>
  </data>
  <data name="SourcesCommandDisabled_rus" xml:space="preserve">
    <value>Отключено</value>
  </data>
  <data name="SourcesCommandDisabled_trk" xml:space="preserve">
    <value>Devre dışı</value>
  </data>
  <data name="SourcesCommandDisabled_chs" xml:space="preserve">
    <value>已禁用</value>
  </data>
  <data name="SourcesCommandDisabled_cht" xml:space="preserve">
    <value>已停用</value>
  </data>
  <data name="SourcesCommandEnabled_csy" xml:space="preserve">
    <value>Povoleno</value>
  </data>
  <data name="SourcesCommandEnabled_deu" xml:space="preserve">
    <value>Aktiviert</value>
  </data>
  <data name="SourcesCommandEnabled_esp" xml:space="preserve">
    <value>Habilitado</value>
  </data>
  <data name="SourcesCommandEnabled_fra" xml:space="preserve">
    <value>Activé</value>
  </data>
  <data name="SourcesCommandEnabled_ita" xml:space="preserve">
    <value>Abilitato</value>
  </data>
  <data name="SourcesCommandEnabled_jpn" xml:space="preserve">
    <value>有効</value>
  </data>
  <data name="SourcesCommandEnabled_kor" xml:space="preserve">
    <value>사용</value>
  </data>
  <data name="SourcesCommandEnabled_plk" xml:space="preserve">
    <value>Włączone</value>
  </data>
  <data name="SourcesCommandEnabled_ptb" xml:space="preserve">
    <value>Ativado</value>
  </data>
  <data name="SourcesCommandEnabled_rus" xml:space="preserve">
    <value>Включено</value>
  </data>
  <data name="SourcesCommandEnabled_trk" xml:space="preserve">
    <value>Etkin</value>
  </data>
  <data name="SourcesCommandEnabled_chs" xml:space="preserve">
    <value>已启用</value>
  </data>
  <data name="SourcesCommandEnabled_cht" xml:space="preserve">
    <value>已啟用</value>
  </data>
  <data name="SourcesCommandSourceDisabledSuccessfully_csy" xml:space="preserve">
    <value>Zdroj balíčku s názvem {0} byl úspěšně zakázán.</value>
  </data>
  <data name="SourcesCommandSourceDisabledSuccessfully_deu" xml:space="preserve">
    <value>Die Paketquelle mit dem Namen "{0}" wurde erfolgreich deaktiviert.</value>
  </data>
  <data name="SourcesCommandSourceDisabledSuccessfully_esp" xml:space="preserve">
    <value>Origen del paquete con nombre: {0} deshabilitado correctamente.</value>
  </data>
  <data name="SourcesCommandSourceDisabledSuccessfully_fra" xml:space="preserve">
    <value>Source de package avec nom : {0} désactivé correctement.</value>
  </data>
  <data name="SourcesCommandSourceDisabledSuccessfully_ita" xml:space="preserve">
    <value>Fonte pacchetto con nome: {0} disabilitata correttamente.</value>
  </data>
  <data name="SourcesCommandSourceDisabledSuccessfully_jpn" xml:space="preserve">
    <value>次の名前のパッケージ ソース:{0} は正常に無効になりました。</value>
  </data>
  <data name="SourcesCommandSourceDisabledSuccessfully_kor" xml:space="preserve">
    <value>{0} 이름의 패키지 소스가 사용되지 않도록 설정되었습니다.</value>
  </data>
  <data name="SourcesCommandSourceDisabledSuccessfully_plk" xml:space="preserve">
    <value>Pomyślnie wyłączono źródło pakietów o nazwie: {0}.</value>
  </data>
  <data name="SourcesCommandSourceDisabledSuccessfully_ptb" xml:space="preserve">
    <value>Origem de pacote com o nome: {0} desativada com sucesso.</value>
  </data>
  <data name="SourcesCommandSourceDisabledSuccessfully_rus" xml:space="preserve">
    <value>Источник пакетов с именем: {0} успешно отключен.</value>
  </data>
  <data name="SourcesCommandSourceDisabledSuccessfully_trk" xml:space="preserve">
    <value>{0} Adlı Paket Kaynağı başarıyla devre dışı bırakıldı.</value>
  </data>
  <data name="SourcesCommandSourceDisabledSuccessfully_chs" xml:space="preserve">
    <value>已成功禁用名为 {0} 的程序包源。</value>
  </data>
  <data name="SourcesCommandSourceDisabledSuccessfully_cht" xml:space="preserve">
    <value>具有名稱的封裝來源: {1} 已成功停用。</value>
  </data>
  <data name="SourcesCommandSourceEnabledSuccessfully_csy" xml:space="preserve">
    <value>Zdroj balíčku s názvem {0} byl úspěšně povolen.</value>
  </data>
  <data name="SourcesCommandSourceEnabledSuccessfully_deu" xml:space="preserve">
    <value>Die Paketquelle mit dem Namen "{0}" wurde erfolgreich aktiviert.</value>
  </data>
  <data name="SourcesCommandSourceEnabledSuccessfully_esp" xml:space="preserve">
    <value>Origen del paquete con nombre: {0} habilitado correctamente.</value>
  </data>
  <data name="SourcesCommandSourceEnabledSuccessfully_fra" xml:space="preserve">
    <value>Source de package avec nom : {0} activé correctement.</value>
  </data>
  <data name="SourcesCommandSourceEnabledSuccessfully_ita" xml:space="preserve">
    <value>Fonte pacchetto con nome: {0} abilitata correttamente.</value>
  </data>
  <data name="SourcesCommandSourceEnabledSuccessfully_jpn" xml:space="preserve">
    <value>次の名前のパッケージ ソース:{0} は正常に有効になりました。</value>
  </data>
  <data name="SourcesCommandSourceEnabledSuccessfully_kor" xml:space="preserve">
    <value>{0} 이름의 패키지 소스가 사용되도록 설정되었습니다.</value>
  </data>
  <data name="SourcesCommandSourceEnabledSuccessfully_plk" xml:space="preserve">
    <value>Pomyślnie włączono źródło pakietów o nazwie: {0}.</value>
  </data>
  <data name="SourcesCommandSourceEnabledSuccessfully_ptb" xml:space="preserve">
    <value>Origem de pacote com o nome: {0} ativada com sucesso.</value>
  </data>
  <data name="SourcesCommandSourceEnabledSuccessfully_rus" xml:space="preserve">
    <value>Источник пакетов с именем: {0} успешно включен.</value>
  </data>
  <data name="SourcesCommandSourceEnabledSuccessfully_trk" xml:space="preserve">
    <value>{0} Adlı Paket Kaynağı başarıyla etkinleştirildi.</value>
  </data>
  <data name="SourcesCommandSourceEnabledSuccessfully_chs" xml:space="preserve">
    <value>已成功启用名为 {0} 的程序包源。</value>
  </data>
  <data name="SourcesCommandSourceEnabledSuccessfully_cht" xml:space="preserve">
    <value>具有名稱的封裝來源: {2} 已成功啟用。</value>
  </data>
  <data name="Warning_SemanticVersion_csy" xml:space="preserve">
    <value>Verze {0} nedodržuje pokyny pro správu sémantických verzí.</value>
  </data>
  <data name="Warning_SemanticVersion_deu" xml:space="preserve">
    <value>Die Version "{0}" genügt nicht den Richtlinien für semantische Versionsverwaltung.</value>
  </data>
  <data name="Warning_SemanticVersion_esp" xml:space="preserve">
    <value>La versión "{0}"no sigue las instrucciones de control de versiones semánticas.</value>
  </data>
  <data name="Warning_SemanticVersion_fra" xml:space="preserve">
    <value>La version « {0} » ne suit pas les instructions de contrôle de version sémantique.</value>
  </data>
  <data name="Warning_SemanticVersion_ita" xml:space="preserve">
    <value>La versione "{0}" non segue le linee guida di edizione semantica.</value>
  </data>
  <data name="Warning_SemanticVersion_jpn" xml:space="preserve">
    <value>バージョン "{0}" は、セマンティック バージョンのガイドラインに従っていません。</value>
  </data>
  <data name="Warning_SemanticVersion_kor" xml:space="preserve">
    <value>{0} 버전이 의미 체계의 버전 지정 지침을 따르지 않았습니다.</value>
  </data>
  <data name="Warning_SemanticVersion_plk" xml:space="preserve">
    <value>Wersja „{0}” nie jest zgodna ze wskazówkami dotyczącymi semantycznego przechowywania wersji.</value>
  </data>
  <data name="Warning_SemanticVersion_ptb" xml:space="preserve">
    <value>A versão "{0}" não segue as orientações de versionamento semântico.</value>
  </data>
  <data name="Warning_SemanticVersion_rus" xml:space="preserve">
    <value>Версия "{0}" не соответствует правилам управления семантическими версиями.</value>
  </data>
  <data name="Warning_SemanticVersion_trk" xml:space="preserve">
    <value>"{0}" sürümü anlamsal sürüm oluşturma kurallarına uymuyor.</value>
  </data>
  <data name="Warning_SemanticVersion_chs" xml:space="preserve">
    <value>版本“{0}”未遵循语义版本控制准则。</value>
  </data>
  <data name="Warning_SemanticVersion_cht" xml:space="preserve">
    <value>版本 "{0}" 不允許語意版本設定方針。</value>
  </data>
  <data name="Warning_SemanticVersionSolution_csy" xml:space="preserve">
    <value>Proveďte aktualizaci souboru nuspec nebo použijte atribut sestavení AssemblyInformationalVersion a zadejte sémantickou verzi podle popisu na webu http://semver.org. </value>
  </data>
  <data name="Warning_SemanticVersionSolution_deu" xml:space="preserve">
    <value>Aktualisieren Sie die nuspec-Datei, oder verwenden Sie das Assemblyattribut "AssemblyInformationalVersion", um eine semantische Version wie unter "http://semver.org" beschrieben anzugeben. </value>
  </data>
  <data name="Warning_SemanticVersionSolution_esp" xml:space="preserve">
    <value>Actualice su archivo nuspec o use el atributo de ensamblado AssemblyInformationalVersion para especificar una versión semántica como se describe en http://semver.org.</value>
  </data>
  <data name="Warning_SemanticVersionSolution_fra" xml:space="preserve">
    <value>Mettez à jour le fichier .nuspec, ou utilisez l'attribut d'assembly AssemblyInformationalVersion, pour spécifier la version sémantique comme décrit sur http://semver.org. </value>
  </data>
  <data name="Warning_SemanticVersionSolution_ita" xml:space="preserve">
    <value>Aggiornare il file nuspec o usare l'attributo AssemblyInformationalVersion  per specificare la versione semantica come descritto in http://semver.org. </value>
  </data>
  <data name="Warning_SemanticVersionSolution_jpn" xml:space="preserve">
    <value>nuspec ファイルを更新するか、AssemblyInformationalVersion アセンブリ属性を使用して、http://semver.org の説明に従ってセマンティック バージョンを指定してください。</value>
  </data>
  <data name="Warning_SemanticVersionSolution_kor" xml:space="preserve">
    <value>nuspec 파일을 업데이트하거나 AssemblyInformationalVersion 어셈블리 특성을 사용하여 http://semver.org에서 설명하는 것과 같이 의미 체계의 버전을 지정하십시오. </value>
  </data>
  <data name="Warning_SemanticVersionSolution_plk" xml:space="preserve">
    <value>Zaktualizuj plik nuspec lub użyj atrybutu zestawu AssemblyInformationalVersion, aby określić wersję semantyczną zgodnie z opisem na stronie http://semver.org. </value>
  </data>
  <data name="Warning_SemanticVersionSolution_ptb" xml:space="preserve">
    <value>Atualize seu arquivo nuspec ou usar o atributo de assembly AssemblyInformationalVersion para especificar uma versão semântica, como descrito em http://semver.org.</value>
  </data>
  <data name="Warning_SemanticVersionSolution_rus" xml:space="preserve">
    <value>Обновите ваш NUSPEC-файл или с помощью атрибута AssemblyInformationalVersion укажите семантическую версию, как описано по адресу: http://semver.org. </value>
  </data>
  <data name="Warning_SemanticVersionSolution_trk" xml:space="preserve">
    <value>Nuspec dosyanızı güncelleyin veya http://semver.org sayfasında açıklanan şekilde bir anlamsal sürüm belirlemek için AssemblyInformationalVersion derleme özniteliğini kullanın . </value>
  </data>
  <data name="Warning_SemanticVersionSolution_chs" xml:space="preserve">
    <value>更新 nuspec 文件，或使用 AssemblyInformationalVersion 程序集属性指定 http://semver.org 上所述的语义版本。</value>
  </data>
  <data name="Warning_SemanticVersionSolution_cht" xml:space="preserve">
    <value>更新您的 nuspec 檔案或使用 AssemblyInformationalVersion 組件屬性以指定語意版本設定，如t http://semver.org 中所述。 </value>
  </data>
  <data name="Warning_SemanticVersionTitle_csy" xml:space="preserve">
    <value>Použít správu sémantických verzí</value>
  </data>
  <data name="Warning_SemanticVersionTitle_deu" xml:space="preserve">
    <value>Semantische Versionsverwaltung verwenden</value>
  </data>
  <data name="Warning_SemanticVersionTitle_esp" xml:space="preserve">
    <value>Use el control de versiones semántico</value>
  </data>
  <data name="Warning_SemanticVersionTitle_fra" xml:space="preserve">
    <value>Utilisation du contrôle de version sémantique</value>
  </data>
  <data name="Warning_SemanticVersionTitle_ita" xml:space="preserve">
    <value>Usare edizione semantica</value>
  </data>
  <data name="Warning_SemanticVersionTitle_jpn" xml:space="preserve">
    <value>セマンティック バージョンの使用</value>
  </data>
  <data name="Warning_SemanticVersionTitle_kor" xml:space="preserve">
    <value>의미 체계의 버전 지정 사용</value>
  </data>
  <data name="Warning_SemanticVersionTitle_plk" xml:space="preserve">
    <value>Zastosuj semantyczne przechowywanie wersji</value>
  </data>
  <data name="Warning_SemanticVersionTitle_ptb" xml:space="preserve">
    <value>Usar versões semânticas</value>
  </data>
  <data name="Warning_SemanticVersionTitle_rus" xml:space="preserve">
    <value>Использования управления семантическими версиями</value>
  </data>
  <data name="Warning_SemanticVersionTitle_trk" xml:space="preserve">
    <value>Anlamsal sürüm oluşturmayı kullanın.</value>
  </data>
  <data name="Warning_SemanticVersionTitle_chs" xml:space="preserve">
    <value>使用语义版本控制</value>
  </data>
  <data name="Warning_SemanticVersionTitle_cht" xml:space="preserve">
    <value>使用語意版本設定。</value>
  </data>
  <data name="OfficialPackageSourceName_csy" xml:space="preserve">
    <value>Oficiální zdroj balíčků NuGet</value>
  </data>
  <data name="OfficialPackageSourceName_deu" xml:space="preserve">
    <value>Offizielle NuGet-Paketquelle</value>
  </data>
  <data name="OfficialPackageSourceName_esp" xml:space="preserve">
    <value>origen del paquete oficial de NuGet</value>
  </data>
  <data name="OfficialPackageSourceName_fra" xml:space="preserve">
    <value>Source du package officiel NuGet</value>
  </data>
  <data name="OfficialPackageSourceName_ita" xml:space="preserve">
    <value>Fonte pacchetto ufficiale NuGet </value>
  </data>
  <data name="OfficialPackageSourceName_jpn" xml:space="preserve">
    <value>NuGet の正式なパッケージ ソース</value>
  </data>
  <data name="OfficialPackageSourceName_kor" xml:space="preserve">
    <value>NuGet 공식 패키지 소스</value>
  </data>
  <data name="OfficialPackageSourceName_plk" xml:space="preserve">
    <value>Oficjalne źródło pakietów NuGet</value>
  </data>
  <data name="OfficialPackageSourceName_ptb" xml:space="preserve">
    <value>Origem de pacote oficial NuGet</value>
  </data>
  <data name="OfficialPackageSourceName_rus" xml:space="preserve">
    <value>Официальный источник пакетов NuGet</value>
  </data>
  <data name="OfficialPackageSourceName_trk" xml:space="preserve">
    <value>NuGet resmi paket kaynağı</value>
  </data>
  <data name="OfficialPackageSourceName_chs" xml:space="preserve">
    <value>NuGet 官方程序包源</value>
  </data>
  <data name="OfficialPackageSourceName_cht" xml:space="preserve">
    <value>NuGet 官方封裝來源</value>
  </data>
  <data name="PackageCommandFileFromDependencyIsChanged_csy" xml:space="preserve">
    <value>Soubor ze závislosti se změnil. Probíhá přidávání souboru {0}.</value>
  </data>
  <data name="PackageCommandFileFromDependencyIsChanged_deu" xml:space="preserve">
    <value>Die Datei aus der Abhängigkeit wurde geändert. Die Datei "{0}" wird hinzugefügt.</value>
  </data>
  <data name="PackageCommandFileFromDependencyIsChanged_esp" xml:space="preserve">
    <value>Se ha cambiado el archivo de la dependencia. Agregando archivo '{0}'.</value>
  </data>
  <data name="PackageCommandFileFromDependencyIsChanged_fra" xml:space="preserve">
    <value>Le @@@fichier de dépendance est modifié. Ajout du fichier '{0}'.</value>
  </data>
  <data name="PackageCommandFileFromDependencyIsChanged_ita" xml:space="preserve">
    <value>File da dipendenza modificato. Aggiungere file '{0}'.</value>
  </data>
  <data name="PackageCommandFileFromDependencyIsChanged_jpn" xml:space="preserve">
    <value>依存関係のファイルが変更されます。ファイル '{0}' を追加しています。</value>
  </data>
  <data name="PackageCommandFileFromDependencyIsChanged_kor" xml:space="preserve">
    <value>종속성에서 파일이 변경되었습니다. '{0}' 파일을 추가하고 있습니다.</value>
  </data>
  <data name="PackageCommandFileFromDependencyIsChanged_plk" xml:space="preserve">
    <value>Plik z zależności został zmieniony. Dodawanie pliku „{0}”.</value>
  </data>
  <data name="PackageCommandFileFromDependencyIsChanged_ptb" xml:space="preserve">
    <value>O arquivo de dependência foi alterado. Adicionando o arquivo '{0}'.</value>
  </data>
  <data name="PackageCommandFileFromDependencyIsChanged_rus" xml:space="preserve">
    <value>Файл из зависимости был изменен. Добавление файла "{0}".</value>
  </data>
  <data name="PackageCommandFileFromDependencyIsChanged_trk" xml:space="preserve">
    <value>Bağımlılık dosyası değiştirildi. '{0}' dosyası ekleniyor.</value>
  </data>
  <data name="PackageCommandFileFromDependencyIsChanged_chs" xml:space="preserve">
    <value>依赖关系中的文件已更改。正在添加文件“{0}”。</value>
  </data>
  <data name="PackageCommandFileFromDependencyIsChanged_cht" xml:space="preserve">
    <value>相依性中的檔案已變更。正在新增檔案 '{0}'。</value>
  </data>
  <data name="PushCommandPackagePushed_csy" xml:space="preserve">
    <value>Balíček byl předán.</value>
  </data>
  <data name="PushCommandPackagePushed_deu" xml:space="preserve">
    <value>Ihr Paket wurde mittels Push übertragen.</value>
  </data>
  <data name="PushCommandPackagePushed_esp" xml:space="preserve">
    <value>Se ha insertado su proyecto.</value>
  </data>
  <data name="PushCommandPackagePushed_fra" xml:space="preserve">
    <value>Votre package a été transmis.</value>
  </data>
  <data name="PushCommandPackagePushed_ita" xml:space="preserve">
    <value>Il pacchetto è stato compresso.</value>
  </data>
  <data name="PushCommandPackagePushed_jpn" xml:space="preserve">
    <value>パッケージがプッシュされました。</value>
  </data>
  <data name="PushCommandPackagePushed_kor" xml:space="preserve">
    <value>패키지가 푸시되었습니다.</value>
  </data>
  <data name="PushCommandPackagePushed_plk" xml:space="preserve">
    <value>Pakiet został wypchnięty.</value>
  </data>
  <data name="PushCommandPackagePushed_ptb" xml:space="preserve">
    <value>O pacote foi empurrado.</value>
  </data>
  <data name="PushCommandPackagePushed_rus" xml:space="preserve">
    <value>Ваш пакет был отправлен.</value>
  </data>
  <data name="PushCommandPackagePushed_trk" xml:space="preserve">
    <value>Paketiniz iletildi.</value>
  </data>
  <data name="PushCommandPackagePushed_chs" xml:space="preserve">
    <value>已推送你的程序包。</value>
  </data>
  <data name="PushCommandPackagePushed_cht" xml:space="preserve">
    <value>已推入您的封裝。</value>
  </data>
  <data name="PackageCommandFileFromDependencyIsNotChanged_csy" xml:space="preserve">
    <value>Soubor ze závislosti se nezměnil. Soubor {0} není přidán.</value>
  </data>
  <data name="PackageCommandFileFromDependencyIsNotChanged_deu" xml:space="preserve">
    <value>Die Datei aus der Abhängigkeit wurde nicht geändert. Die Datei "{0}" wird nicht hinzugefügt.</value>
  </data>
  <data name="PackageCommandFileFromDependencyIsNotChanged_esp" xml:space="preserve">
    <value>No se ha cambiado el archivo de la dependencia. El archivo '{0}' no se ha agregado.</value>
  </data>
  <data name="PackageCommandFileFromDependencyIsNotChanged_fra" xml:space="preserve">
    <value>Le @@@fichier de dépendance n'a pas été modifié. Le fichier '{0}' n'a pas été ajouté.</value>
  </data>
  <data name="PackageCommandFileFromDependencyIsNotChanged_ita" xml:space="preserve">
    <value>File da dipendenza non modificato. File '{0}' non aggiunto.</value>
  </data>
  <data name="PackageCommandFileFromDependencyIsNotChanged_jpn" xml:space="preserve">
    <value>依存関係のファイルは変更されません。ファイル '{0}' は追加されません。</value>
  </data>
  <data name="PackageCommandFileFromDependencyIsNotChanged_kor" xml:space="preserve">
    <value>종속성에서 파일이 변경되지 않았습니다. '{0}' 파일이 추가되지 않습니다.</value>
  </data>
  <data name="PackageCommandFileFromDependencyIsNotChanged_plk" xml:space="preserve">
    <value>Plik z zależności nie został zmieniony. Nie dodano pliku „{0}”.</value>
  </data>
  <data name="PackageCommandFileFromDependencyIsNotChanged_ptb" xml:space="preserve">
    <value>O arquivo da dependência não foi alterado. O arquivo '{0}' não foi adicionado.</value>
  </data>
  <data name="PackageCommandFileFromDependencyIsNotChanged_rus" xml:space="preserve">
    <value>Файл из зависимости не был изменен. Файл "{0}" не добавлен.</value>
  </data>
  <data name="PackageCommandFileFromDependencyIsNotChanged_trk" xml:space="preserve">
    <value>Bağımlılık dosyası değiştirilmedi. '{0}' dosyası eklenmedi.</value>
  </data>
  <data name="PackageCommandFileFromDependencyIsNotChanged_chs" xml:space="preserve">
    <value>依赖关系中的文件未更改。未添加文件“{0}”。</value>
  </data>
  <data name="PackageCommandFileFromDependencyIsNotChanged_cht" xml:space="preserve">
    <value>相依性中的檔案並未變更。並未新增檔案 '{0}'。</value>
  </data>
  <data name="UnableToFindFile_csy" xml:space="preserve">
    <value>Soubor neexistuje ({0}).</value>
  </data>
  <data name="UnableToFindFile_deu" xml:space="preserve">
    <value>Die Datei ist nicht vorhanden ("{0}").</value>
  </data>
  <data name="UnableToFindFile_esp" xml:space="preserve">
    <value>No existe el archivo ({0}).</value>
  </data>
  <data name="UnableToFindFile_fra" xml:space="preserve">
    <value>Le fichier n'existe pas ({0}).</value>
  </data>
  <data name="UnableToFindFile_ita" xml:space="preserve">
    <value>Il file non esiste ({0}).</value>
  </data>
  <data name="UnableToFindFile_jpn" xml:space="preserve">
    <value>ファイルは存在しません ({0})。</value>
  </data>
  <data name="UnableToFindFile_kor" xml:space="preserve">
    <value>파일이 없습니다({0}).</value>
  </data>
  <data name="UnableToFindFile_plk" xml:space="preserve">
    <value>Plik nie istnieje ({0}).</value>
  </data>
  <data name="UnableToFindFile_ptb" xml:space="preserve">
    <value>O arquivo não existe ({0}).</value>
  </data>
  <data name="UnableToFindFile_rus" xml:space="preserve">
    <value>Файл не существует ({0}).</value>
  </data>
  <data name="UnableToFindFile_trk" xml:space="preserve">
    <value>Dosya mevcut değil ({0}).</value>
  </data>
  <data name="UnableToFindFile_chs" xml:space="preserve">
    <value>文件不存在({0})。</value>
  </data>
  <data name="UnableToFindFile_cht" xml:space="preserve">
    <value>檔案不存在 ({0})。</value>
  </data>
  <data name="SourcesCommandUpdateSuccessful_csy" xml:space="preserve">
    <value>Zdroj balíčku {0} byl úspěšně aktualizován.</value>
  </data>
  <data name="SourcesCommandUpdateSuccessful_deu" xml:space="preserve">
    <value>Die Paketquelle "{0}" wurde erfolgreich aktualisiert.</value>
  </data>
  <data name="SourcesCommandUpdateSuccessful_esp" xml:space="preserve">
    <value>El origen del paquete '{0}' se ha actualizado correctamente.</value>
  </data>
  <data name="SourcesCommandUpdateSuccessful_fra" xml:space="preserve">
    <value>La source de package « {0} » a été mise à jour correctement.</value>
  </data>
  <data name="SourcesCommandUpdateSuccessful_ita" xml:space="preserve">
    <value>Fonte pacchetto "{0}" aggiornata correttamente.</value>
  </data>
  <data name="SourcesCommandUpdateSuccessful_jpn" xml:space="preserve">
    <value>パッケージ ソース "{0}" は正常に更新されました。</value>
  </data>
  <data name="SourcesCommandUpdateSuccessful_kor" xml:space="preserve">
    <value>패키지 소스 "{0}"이(가) 업데이트되었습니다.</value>
  </data>
  <data name="SourcesCommandUpdateSuccessful_plk" xml:space="preserve">
    <value>Źródło pakietów „{0}” zostało pomyślnie zaktualizowane.</value>
  </data>
  <data name="SourcesCommandUpdateSuccessful_ptb" xml:space="preserve">
    <value>A origem de pacote '{0}' foi atualizada com sucesso.</value>
  </data>
  <data name="SourcesCommandUpdateSuccessful_rus" xml:space="preserve">
    <value>Источник пакетов "{0}" успешно обновлен.</value>
  </data>
  <data name="SourcesCommandUpdateSuccessful_trk" xml:space="preserve">
    <value>"{0}" paket kaynağı başarıyla güncellendi.</value>
  </data>
  <data name="SourcesCommandUpdateSuccessful_chs" xml:space="preserve">
    <value>已成功更新程序包源“{0}”。</value>
  </data>
  <data name="SourcesCommandUpdateSuccessful_cht" xml:space="preserve">
    <value>封裝來源 "{0}" 已成功更新。</value>
  </data>
  <data name="SourcesCommandCredentialsRequired_csy" xml:space="preserve">
    <value>Je třeba zadat uživatelské jméno i heslo.</value>
  </data>
  <data name="SourcesCommandCredentialsRequired_deu" xml:space="preserve">
    <value>"UserName" und "Password" müssen angegeben werden.</value>
  </data>
  <data name="SourcesCommandCredentialsRequired_esp" xml:space="preserve">
    <value>Se deben especificar tanto el nombre de usuario como la contraseña.</value>
  </data>
  <data name="SourcesCommandCredentialsRequired_fra" xml:space="preserve">
    <value>Le @@@nom d'utilisateur et le mot de passe doivent être spécifiés.</value>
  </data>
  <data name="SourcesCommandCredentialsRequired_ita" xml:space="preserve">
    <value>Specificare nome utente e password.</value>
  </data>
  <data name="SourcesCommandCredentialsRequired_jpn" xml:space="preserve">
    <value>UserName と Password の両方を指定する必要があります。</value>
  </data>
  <data name="SourcesCommandCredentialsRequired_kor" xml:space="preserve">
    <value>사용자 이름 및 암호를 모두 지정해야 합니다.</value>
  </data>
  <data name="SourcesCommandCredentialsRequired_plk" xml:space="preserve">
    <value>Należy określić zarówno nazwę użytkownika, jak i hasło.</value>
  </data>
  <data name="SourcesCommandCredentialsRequired_ptb" xml:space="preserve">
    <value>O Nome de usuário e senha devem ser especificados.</value>
  </data>
  <data name="SourcesCommandCredentialsRequired_rus" xml:space="preserve">
    <value>Следует указать имя пользователя и пароль.</value>
  </data>
  <data name="SourcesCommandCredentialsRequired_trk" xml:space="preserve">
    <value>KullanıcıAdı ve Parolanın belirtilmesi gerekir.</value>
  </data>
  <data name="SourcesCommandCredentialsRequired_chs" xml:space="preserve">
    <value>必须同时指定用户名和密码。</value>
  </data>
  <data name="SourcesCommandCredentialsRequired_cht" xml:space="preserve">
    <value>必須指定使用者名稱和密碼。</value>
  </data>
  <data name="InstallCommandPackageRestoreConsentNotFound_csy" xml:space="preserve">
    <value>Obnovení balíčku je zakázáno. Chcete-li je povolit, otevřete dialogové okno Možnosti sady Visual Studio, klikněte na uzel Správce balíčků a zaškrtněte položku {0}. Obnovení balíčku můžete rovněž povolit nastavením proměnné prostředí EnableNuGetPackageRestore na hodnotu true.</value>
  </data>
  <data name="InstallCommandPackageRestoreConsentNotFound_deu" xml:space="preserve">
    <value>Die Paketwiederherstellung ist deaktiviert. Öffnen Sie zum Aktivieren das Dialogfeld "Optionen" von Visual Studio, klicken Sie auf den Knoten "Paket-Manager", und aktivieren Sie dann "{0}". Sie können die Paketwiederherstellung auch aktivieren, indem Sie die Umgebungsvariable "EnableNuGetPackageRestore" auf "true" festlegen.</value>
  </data>
  <data name="InstallCommandPackageRestoreConsentNotFound_esp" xml:space="preserve">
    <value>Se ha deshabilitado la restauración del paquete. Para habilitarla, abra el cuadro de diálogo Opciones de Visual Studio, haga clic en el nodo del Administrador de paquetes y compruebe '{0}'. Para habilitar la restauración de paquetes, también puede configurar la variable de entorno 'EnableNuGetPackageRestore' a 'true'.</value>
  </data>
  <data name="InstallCommandPackageRestoreConsentNotFound_fra" xml:space="preserve">
    <value>La restauration de package est désactivée. Pour l'activer, ouvrez la boîte de dialogue Options Visual Studio, cliquez sur le nœud Gestionnaire de package et cochez '{0}'. Vous pouvez également activer la restauration de package en définissant la variable d'environnement 'EnableNuGetPackageRestore' avec la valeur 'true'.</value>
  </data>
  <data name="InstallCommandPackageRestoreConsentNotFound_ita" xml:space="preserve">
    <value>Ripristino pacchetto disabilitato. Per abilitarlo, aprire la finestra di dialogo Visual Studio Options, fare clic su Package Manager node e verificare '{0}'. È possibile anche abilitare il pacchetto impostando la variabile ambiente 'EnableNuGetPackageRestore' su 'vero'.</value>
  </data>
  <data name="InstallCommandPackageRestoreConsentNotFound_jpn" xml:space="preserve">
    <value>パッケージの復元は無効です。有効にするには、Visual Studio の [オプション] ダイアログを開き、パッケージ マネージャー ノードをクリックし、'{0}' を確認します。環境変数 'EnableNuGetPackageRestore' を 'true' に設定して、パッケージの復元を有効にすることもできます。</value>
  </data>
  <data name="InstallCommandPackageRestoreConsentNotFound_kor" xml:space="preserve">
    <value>패키지 복원을 사용할 수 없습니다. 패키지 복원을 사용하도록 설정하려면 [Visual Studio 옵션] 대화 상자를 열고 [패키지 관리자] 노드를 클릭한 후 '{0}'을(를) 선택합니다. 또한 환경 변수 'EnableNuGetPackageRestore'를 'true'로 설정하여 패키지 복원을 사용하도록 설정할 수 있습니다.</value>
  </data>
  <data name="InstallCommandPackageRestoreConsentNotFound_plk" xml:space="preserve">
    <value>Przywracanie pakietu jest wyłączone. Aby je włączyć, otwórz okno dialogowe opcji programu Visual Studio, kliknij węzeł Menedżera pakietów i zaznacz pozycję „{0}”. Przywracanie pakietów możesz także włączyć, ustawiając wartość „true” dla zmiennej środowiskowej „EnableNuGetPackageRestore”.</value>
  </data>
  <data name="InstallCommandPackageRestoreConsentNotFound_ptb" xml:space="preserve">
    <value>A restauração do pacote está desativada. Para ativá-la, abra a caixa de diálogo Opções do Visual Studio, clique no nó do Gerenciador de Pacotes e marque '{0}'. Você também pode ativar a restauração do pacote definindo a variável de ambiente 'EnableNuGetPackageRestore' como "true".</value>
  </data>
  <data name="InstallCommandPackageRestoreConsentNotFound_rus" xml:space="preserve">
    <value>Восстановление пакетов отключено. Чтобы включить его, в Visual Studio откройте диалоговое окно "Параметры", выберите узел "Диспетчер пакетов" и проверьте "{0}". Кроме того, чтобы включить восстановление пакетов, можно для переменной среды "EnableNuGetPackageRestore" задать значение "true".</value>
  </data>
  <data name="InstallCommandPackageRestoreConsentNotFound_trk" xml:space="preserve">
    <value>Paket geri yükleme devre dışı. Etkinleştirmek için Visual Studio Seçenekler iletişim kutusunu açın, Paket Yöneticisi düğümünü tıklayın ve '{0}' öğesini kontrol edin. Paket geri yüklemesini ayrıca 'EnableNuGetPackageRestore' ortam değişkenini 'doğru' olarak ayarlayarak da etkinleştirebilirsiniz.</value>
  </data>
  <data name="InstallCommandPackageRestoreConsentNotFound_chs" xml:space="preserve">
    <value>已禁用程序包还原。若要启用它，请打开“Visual Studio 选项”对话框，单击“程序包管理器”节点并检查“{0}”。你还可以通过将环境变量 "EnableNuGetPackageRestore" 设置为 "true" 来启用程序包还原。</value>
  </data>
  <data name="InstallCommandPackageRestoreConsentNotFound_cht" xml:space="preserve">
    <value>已停用封裝還原。若要啟用，開啟 Visual Studio 選項對話，按一下 [封裝管理員] 節點並勾選 '{0}'。您也可以設定環境變數 'EnableNuGetPackageRestore' 為 'true' 以啟用封裝還原。</value>
  </data>
  <data name="ConfigCommandKeyNotFound_csy" xml:space="preserve">
    <value>Klíč {0} nebyl nalezen.</value>
  </data>
  <data name="ConfigCommandKeyNotFound_deu" xml:space="preserve">
    <value>Der Schlüssel "{0}" wurde nicht gefunden.</value>
  </data>
  <data name="ConfigCommandKeyNotFound_esp" xml:space="preserve">
    <value>No se encuentra la clave '{0}'.</value>
  </data>
  <data name="ConfigCommandKeyNotFound_fra" xml:space="preserve">
    <value>Clé '{0}' introuvable.</value>
  </data>
  <data name="ConfigCommandKeyNotFound_ita" xml:space="preserve">
    <value>Chiave '{0}' non trovata.</value>
  </data>
  <data name="ConfigCommandKeyNotFound_jpn" xml:space="preserve">
    <value>キー '{0}' が見つかりません。</value>
  </data>
  <data name="ConfigCommandKeyNotFound_kor" xml:space="preserve">
    <value>'{0}' 키를 찾을 수 없습니다.</value>
  </data>
  <data name="ConfigCommandKeyNotFound_plk" xml:space="preserve">
    <value>Nie odnaleziono klucza „{0}”.</value>
  </data>
  <data name="ConfigCommandKeyNotFound_ptb" xml:space="preserve">
    <value>Chave '{0}' não encontrada.</value>
  </data>
  <data name="ConfigCommandKeyNotFound_rus" xml:space="preserve">
    <value>Ключ "{0}" не найден.</value>
  </data>
  <data name="ConfigCommandKeyNotFound_trk" xml:space="preserve">
    <value>{0}' anahtarı bulunamadı.</value>
  </data>
  <data name="ConfigCommandKeyNotFound_chs" xml:space="preserve">
    <value>找不到键“{0}”。</value>
  </data>
  <data name="ConfigCommandKeyNotFound_cht" xml:space="preserve">
    <value>找不到索引鍵 '{0}'。</value>
  </data>
  <data name="Error_CannotPromptForInput_csy" xml:space="preserve">
    <value>V neinteraktivním režimu nelze zobrazit výzvu pro zadání vstupu.</value>
  </data>
  <data name="Error_CannotPromptForInput_deu" xml:space="preserve">
    <value>Im nicht interaktiven Modus kann keine Eingabeaufforderung erfolgen.</value>
  </data>
  <data name="Error_CannotPromptForInput_esp" xml:space="preserve">
    <value>No se puede pedir confirmación de la entrada en un modo no interactivo.</value>
  </data>
  <data name="Error_CannotPromptForInput_fra" xml:space="preserve">
    <value>Le mode non interactif ne permet pas l'invite de saisie de données.</value>
  </data>
  <data name="Error_CannotPromptForInput_ita" xml:space="preserve">
    <value>Impossibile richiedere input in modalità non interattiva</value>
  </data>
  <data name="Error_CannotPromptForInput_jpn" xml:space="preserve">
    <value>非対話モードの場合、入力のプロンプトを表示できません。</value>
  </data>
  <data name="Error_CannotPromptForInput_kor" xml:space="preserve">
    <value>비대화형 모드에서는 입력을 요청할 수 없습니다.</value>
  </data>
  <data name="Error_CannotPromptForInput_plk" xml:space="preserve">
    <value>Nie można monitować o dane wejściowe w trybie nieinterakcyjnym.</value>
  </data>
  <data name="Error_CannotPromptForInput_ptb" xml:space="preserve">
    <value>Não foi possível solicitar a entrada no modo não interativo.</value>
  </data>
  <data name="Error_CannotPromptForInput_rus" xml:space="preserve">
    <value>Запрос ввода в неинтерактивном режиме невозможен.</value>
  </data>
  <data name="Error_CannotPromptForInput_trk" xml:space="preserve">
    <value>Etkileşimli olmayan modda girdi istenemiyor.</value>
  </data>
  <data name="Error_CannotPromptForInput_chs" xml:space="preserve">
    <value>无法在非交互式模式下提示输入。</value>
  </data>
  <data name="Error_CannotPromptForInput_cht" xml:space="preserve">
    <value>無法在非互動模式下提供提示。</value>
  </data>
  <data name="DeleteCommandDeletingPackage_csy" xml:space="preserve">
    <value>Probíhá odstraňování {0} {1} z {2}.</value>
  </data>
  <data name="DeleteCommandDeletingPackage_deu" xml:space="preserve">
    <value>{0} {1} wird aus "{2}" gelöscht.</value>
  </data>
  <data name="DeleteCommandDeletingPackage_esp" xml:space="preserve">
    <value>Eliminando {0} {1} de {2}.</value>
  </data>
  <data name="DeleteCommandDeletingPackage_fra" xml:space="preserve">
    <value>Suppression de {0} {1} de {2}.</value>
  </data>
  <data name="DeleteCommandDeletingPackage_ita" xml:space="preserve">
    <value>Cancellando {0} {1} da {2}.</value>
  </data>
  <data name="DeleteCommandDeletingPackage_jpn" xml:space="preserve">
    <value>{2} から {0} {1} を削除しています。</value>
  </data>
  <data name="DeleteCommandDeletingPackage_kor" xml:space="preserve">
    <value>{0} {1}을(를) {2}에서 삭제하고 있습니다.</value>
  </data>
  <data name="DeleteCommandDeletingPackage_plk" xml:space="preserve">
    <value>Usuwanie elementu {0} {1} z {2}.</value>
  </data>
  <data name="DeleteCommandDeletingPackage_ptb" xml:space="preserve">
    <value>Excluindo {0} {1} do {2}.</value>
  </data>
  <data name="DeleteCommandDeletingPackage_rus" xml:space="preserve">
    <value>Удаление {0} {1} из {2}.</value>
  </data>
  <data name="DeleteCommandDeletingPackage_trk" xml:space="preserve">
    <value>{0} {1} öğeleri {2} konumundan siliniyor.</value>
  </data>
  <data name="DeleteCommandDeletingPackage_chs" xml:space="preserve">
    <value>正在从 {2} 中删除 {0} {1}。</value>
  </data>
  <data name="DeleteCommandDeletingPackage_cht" xml:space="preserve">
    <value>正在從 {2} 刪除 {0} {1}。</value>
  </data>
  <data name="Option_VerboseDeprecated_csy" xml:space="preserve">
    <value>Možnost Podrobný se již nepoužívá. Použijte místo toho možnost Podrobnosti.</value>
  </data>
  <data name="Option_VerboseDeprecated_deu" xml:space="preserve">
    <value>Die Option "Verbose" ist veraltet. Verwenden Sie stattdessen "Verbosity".</value>
  </data>
  <data name="Option_VerboseDeprecated_esp" xml:space="preserve">
    <value>La opción 'Verbose' ha dejado de usarse. Use 'Verbosity' en su lugar.</value>
  </data>
  <data name="Option_VerboseDeprecated_fra" xml:space="preserve">
    <value>L'option 'Verbose' a été dépréciée. Préférez plutôt 'Verbosity'.</value>
  </data>
  <data name="Option_VerboseDeprecated_ita" xml:space="preserve">
    <value>Opzione 'Verbose' non approvata. Usare 'Verbosity' invece.</value>
  </data>
  <data name="Option_VerboseDeprecated_jpn" xml:space="preserve">
    <value>オプション 'Verbose' は使用しないでください。代わりに 'Verbosity' を使用してください。</value>
  </data>
  <data name="Option_VerboseDeprecated_kor" xml:space="preserve">
    <value>'Verbose' 옵션은 사용되지 않습니다. 대신 'Verbosity'를 사용하십시오.</value>
  </data>
  <data name="Option_VerboseDeprecated_plk" xml:space="preserve">
    <value>Opcja „Verbose” jest przestarzała. Zamiast niej użyj opcji „Verbosity”.</value>
  </data>
  <data name="Option_VerboseDeprecated_ptb" xml:space="preserve">
    <value>A opção "Detalhe" foi substituída. Use "Detalhamento" como alternativa.</value>
  </data>
  <data name="Option_VerboseDeprecated_rus" xml:space="preserve">
    <value>Параметр "Verbose" удален из этой версии. Вместо него используйте "Verbosity".</value>
  </data>
  <data name="Option_VerboseDeprecated_trk" xml:space="preserve">
    <value>Ayrıntılı' seçeneği kullanım dışı bırakılmış. Bunun yerine 'Ayrıntı Düzeyi' seçimini kullanın.</value>
  </data>
  <data name="Option_VerboseDeprecated_chs" xml:space="preserve">
    <value>选项 "Verbose" 已弃用。请改用 "Verbosity"。</value>
  </data>
  <data name="Option_VerboseDeprecated_cht" xml:space="preserve">
    <value>Verbose' 選項已過時。請使用 'Verbosity'。</value>
  </data>
  <data name="SpecCommandCreatedNuSpec_csy" xml:space="preserve">
    <value>{0} úspěšně vytvořeno.</value>
  </data>
  <data name="SpecCommandCreatedNuSpec_deu" xml:space="preserve">
    <value>"{0}" wurde erfolgreich erstellt.</value>
  </data>
  <data name="SpecCommandCreatedNuSpec_esp" xml:space="preserve">
    <value>{0}' creado correctamente.</value>
  </data>
  <data name="SpecCommandCreatedNuSpec_fra" xml:space="preserve">
    <value>'{0}' créé correctement.</value>
  </data>
  <data name="SpecCommandCreatedNuSpec_ita" xml:space="preserve">
    <value>Creato '{0}' correttamente.</value>
  </data>
  <data name="SpecCommandCreatedNuSpec_jpn" xml:space="preserve">
    <value>'{0}' は正常に作成されました。</value>
  </data>
  <data name="SpecCommandCreatedNuSpec_kor" xml:space="preserve">
    <value>'{0}'을(를) 만들었습니다.</value>
  </data>
  <data name="SpecCommandCreatedNuSpec_plk" xml:space="preserve">
    <value>Pomyślnie utworzono „{0}”.</value>
  </data>
  <data name="SpecCommandCreatedNuSpec_ptb" xml:space="preserve">
    <value>Criado '{0}' com sucesso.</value>
  </data>
  <data name="SpecCommandCreatedNuSpec_rus" xml:space="preserve">
    <value>"{0}" успешно создан.</value>
  </data>
  <data name="SpecCommandCreatedNuSpec_trk" xml:space="preserve">
    <value>{0}' başarıyla oluşturuldu.</value>
  </data>
  <data name="SpecCommandCreatedNuSpec_chs" xml:space="preserve">
    <value>已成功创建“{0}”。</value>
  </data>
  <data name="SpecCommandCreatedNuSpec_cht" xml:space="preserve">
    <value>已成功建立 '{0}'。</value>
  </data>
  <data name="SpecCommandFileExists_csy" xml:space="preserve">
    <value>{0} již existuje, k přepsání použijte -f.</value>
  </data>
  <data name="SpecCommandFileExists_deu" xml:space="preserve">
    <value>"{0}" ist bereits vorhanden. Verwenden Sie "-f" zum Überschreiben.</value>
  </data>
  <data name="SpecCommandFileExists_esp" xml:space="preserve">
    <value>{0}' ya existe, use -f para sobrescribirlo.</value>
  </data>
  <data name="SpecCommandFileExists_fra" xml:space="preserve">
    <value>'{0}' existe déjà. Utilisez -f pour le remplacer.</value>
  </data>
  <data name="SpecCommandFileExists_ita" xml:space="preserve">
    <value>{0}' già esistente, usere  -f per sostituire.</value>
  </data>
  <data name="SpecCommandFileExists_jpn" xml:space="preserve">
    <value>'{0}' は既に存在します。上書きするには、-f を使用してください。</value>
  </data>
  <data name="SpecCommandFileExists_kor" xml:space="preserve">
    <value>'{0}'이(가) 이미 있습니다. 덮어쓰려면 -f를 사용하십시오.</value>
  </data>
  <data name="SpecCommandFileExists_plk" xml:space="preserve">
    <value>Plik „{0}” już istnieje, użyj argumentu -f, aby go zastąpić.</value>
  </data>
  <data name="SpecCommandFileExists_ptb" xml:space="preserve">
    <value>{0}' já existe, use -f para substituí-lo.</value>
  </data>
  <data name="SpecCommandFileExists_rus" xml:space="preserve">
    <value>"{0}" уже существует. Для перезаписи используйте параметр -f.</value>
  </data>
  <data name="SpecCommandFileExists_trk" xml:space="preserve">
    <value>{0}' zaten mevcut, geçersiz kılmak için -f seçimini kullanın.</value>
  </data>
  <data name="SpecCommandFileExists_chs" xml:space="preserve">
    <value>“{0}”已存在，请使用 -f 覆盖它。</value>
  </data>
  <data name="SpecCommandFileExists_cht" xml:space="preserve">
    <value>{0}' 己存在，使用 -f 加以覆寫。</value>
  </data>
  <data name="Warning_NoPromptDeprecated_csy" xml:space="preserve">
    <value>Možnost NoPrompt se již nepoužívá. Použijte místo toho možnost NonInteractive.</value>
  </data>
  <data name="Warning_NoPromptDeprecated_deu" xml:space="preserve">
    <value>Die Option "NoPrompt" ist veraltet. Verwenden Sie stattdessen "NonInteractive".</value>
  </data>
  <data name="Warning_NoPromptDeprecated_esp" xml:space="preserve">
    <value>La opción 'NoPrompt' se ha desusado. Use 'NonInteractive' en su lugar.</value>
  </data>
  <data name="Warning_NoPromptDeprecated_fra" xml:space="preserve">
    <value>L'option 'NoPrompt' a été dépréciée. Préférez plutôt 'NonInteractive'.</value>
  </data>
  <data name="Warning_NoPromptDeprecated_ita" xml:space="preserve">
    <value>Opzione 'NoPrompt' disapprovata. Usare 'NonInteractive'.</value>
  </data>
  <data name="Warning_NoPromptDeprecated_jpn" xml:space="preserve">
    <value>オプション 'NoPrompt' は使用しないでください。代わりに 'NonInteractive' を使用してください。</value>
  </data>
  <data name="Warning_NoPromptDeprecated_kor" xml:space="preserve">
    <value>'NoPrompt' 옵션은 사용되지 않습니다. 대신 'NonInteractive'를 사용하십시오.</value>
  </data>
  <data name="Warning_NoPromptDeprecated_plk" xml:space="preserve">
    <value>Opcja „NoPrompt” jest przestarzała. Zamiast niej użyj opcji „NonInteractive”.</value>
  </data>
  <data name="Warning_NoPromptDeprecated_ptb" xml:space="preserve">
    <value>A opção 'NoPrompt' tornou-se obsoleta. Use "Não interativo" como alternativa.</value>
  </data>
  <data name="Warning_NoPromptDeprecated_rus" xml:space="preserve">
    <value>Параметр "NoPrompt" удален из этой версии. Вместо него используйте "NonInteractive".</value>
  </data>
  <data name="Warning_NoPromptDeprecated_trk" xml:space="preserve">
    <value>NoPrompt' seçeneği kullanımdan kaldırılmış. Bunun yerine 'NonInteractive' seçeneğini kullanın.</value>
  </data>
  <data name="Warning_NoPromptDeprecated_chs" xml:space="preserve">
    <value>选项 "NoPrompt" 已弃用。请改用 "NonInteractive"。</value>
  </data>
  <data name="Warning_NoPromptDeprecated_cht" xml:space="preserve">
    <value>選項 'NoPrompt' 已過時。使用 'NonInteractive'。</value>
  </data>
  <data name="Error_SettingsIsNull_csy" xml:space="preserve">
    <value>Vlastnost Settings má hodnotu null.</value>
  </data>
  <data name="Error_SettingsIsNull_deu" xml:space="preserve">
    <value>Die Eigenschafteneinstellungen sind null.</value>
  </data>
  <data name="Error_SettingsIsNull_esp" xml:space="preserve">
    <value>La configuración de propiedad es nula.</value>
  </data>
  <data name="Error_SettingsIsNull_fra" xml:space="preserve">
    <value>Les paramètres de propriété sont nuls.</value>
  </data>
  <data name="Error_SettingsIsNull_ita" xml:space="preserve">
    <value>Property Setting è nullo.</value>
  </data>
  <data name="Error_SettingsIsNull_jpn" xml:space="preserve">
    <value>プロパティ設定が null です。</value>
  </data>
  <data name="Error_SettingsIsNull_kor" xml:space="preserve">
    <value>Settings 속성이 null입니다.</value>
  </data>
  <data name="Error_SettingsIsNull_plk" xml:space="preserve">
    <value>Właściwość Settings ma wartość null.</value>
  </data>
  <data name="Error_SettingsIsNull_ptb" xml:space="preserve">
    <value>O item Property Settings é nulo.</value>
  </data>
  <data name="Error_SettingsIsNull_rus" xml:space="preserve">
    <value>Settings свойства имеет значение NULL.</value>
  </data>
  <data name="Error_SettingsIsNull_trk" xml:space="preserve">
    <value>Özellik Ayarları null.</value>
  </data>
  <data name="Error_SettingsIsNull_chs" xml:space="preserve">
    <value>属性设置为 null。</value>
  </data>
  <data name="Error_SettingsIsNull_cht" xml:space="preserve">
    <value>屬性設定為 Null。</value>
  </data>
  <data name="Error_SourceProviderIsNull_csy" xml:space="preserve">
    <value>Vlastnost SourceProvider má hodnotu null.</value>
  </data>
  <data name="Error_SourceProviderIsNull_deu" xml:space="preserve">
    <value>Die Eigenschaft "SourceProvider" ist null.</value>
  </data>
  <data name="Error_SourceProviderIsNull_esp" xml:space="preserve">
    <value>La propiedad SourceProvider es nula.</value>
  </data>
  <data name="Error_SourceProviderIsNull_fra" xml:space="preserve">
    <value>Le @@@fournisseur de source de propriété est nul.</value>
  </data>
  <data name="Error_SourceProviderIsNull_ita" xml:space="preserve">
    <value>Property sSourceProvider è nullo.</value>
  </data>
  <data name="Error_SourceProviderIsNull_jpn" xml:space="preserve">
    <value>プロパティ SourceProvider は null です。</value>
  </data>
  <data name="Error_SourceProviderIsNull_kor" xml:space="preserve">
    <value>SourceProvider 속성이 null입니다.</value>
  </data>
  <data name="Error_SourceProviderIsNull_plk" xml:space="preserve">
    <value>Właściwość SourceProvider ma wartość null.</value>
  </data>
  <data name="Error_SourceProviderIsNull_ptb" xml:space="preserve">
    <value>O item SourceProvider de propriedade é nulo.</value>
  </data>
  <data name="Error_SourceProviderIsNull_rus" xml:space="preserve">
    <value>SourceProvider свойства имеет значение NULL.</value>
  </data>
  <data name="Error_SourceProviderIsNull_trk" xml:space="preserve">
    <value>Özellik SourceProvider null.</value>
  </data>
  <data name="Error_SourceProviderIsNull_chs" xml:space="preserve">
    <value>SourceProvider 属性为 null。</value>
  </data>
  <data name="Error_SourceProviderIsNull_cht" xml:space="preserve">
    <value>屬性 SourceProvider 為 Null。</value>
  </data>
  <data name="PackageCommandInvalidMinClientVersion_csy" xml:space="preserve">
    <value>Hodnotou argumentu MinClientVersion není platná verze.</value>
  </data>
  <data name="PackageCommandInvalidMinClientVersion_deu" xml:space="preserve">
    <value>Der Wert des Arguments "MinClientVersion" weist keine gültige Version auf.</value>
  </data>
  <data name="PackageCommandInvalidMinClientVersion_esp" xml:space="preserve">
    <value>El valor del argumento de MinClientVersion no es una versión válida.</value>
  </data>
  <data name="PackageCommandInvalidMinClientVersion_fra" xml:space="preserve">
    <value>La version de la valeur de l'argument MinClientVersion n'est pas valide.</value>
  </data>
  <data name="PackageCommandInvalidMinClientVersion_ita" xml:space="preserve">
    <value>Il valore dell'argomento MinClientVersion non ha una versione valida.</value>
  </data>
  <data name="PackageCommandInvalidMinClientVersion_jpn" xml:space="preserve">
    <value>MinClientVersion 引数の値は有効なバージョンではありません。</value>
  </data>
  <data name="PackageCommandInvalidMinClientVersion_kor" xml:space="preserve">
    <value>MinClientVersion 인수 값은 올바른 버전이 아닙니다.</value>
  </data>
  <data name="PackageCommandInvalidMinClientVersion_plk" xml:space="preserve">
    <value>Wartość argumentu MinClientVersion nie jest prawidłową wersją.</value>
  </data>
  <data name="PackageCommandInvalidMinClientVersion_ptb" xml:space="preserve">
    <value>O valor do argumento MinClientVersion não é uma versão válida.</value>
  </data>
  <data name="PackageCommandInvalidMinClientVersion_rus" xml:space="preserve">
    <value>Недопустимая версия значения аргумента MinClientVersion.</value>
  </data>
  <data name="PackageCommandInvalidMinClientVersion_trk" xml:space="preserve">
    <value>MinClientVersion bağımsız değişken değeri geçerli bir sürüm değildir.</value>
  </data>
  <data name="PackageCommandInvalidMinClientVersion_chs" xml:space="preserve">
    <value>MinClientVersion 参数的值不是有效版本。</value>
  </data>
  <data name="PackageCommandInvalidMinClientVersion_cht" xml:space="preserve">
    <value>MinClientVersion 引數的值不是有效版本。</value>
  </data>
  <data name="AddFileToPackage_csy" xml:space="preserve">
    <value>Přidat soubor {0} do balíčku jako {1}</value>
  </data>
  <data name="AddFileToPackage_deu" xml:space="preserve">
    <value>Datei "{0}" dem Paket als "{1}" hinzufügen</value>
  </data>
  <data name="AddFileToPackage_esp" xml:space="preserve">
    <value>Agregar archivo '{0}' al paquete como '{1}'</value>
  </data>
  <data name="AddFileToPackage_fra" xml:space="preserve">
    <value>Ajouter le fichier '{0}' au package comme '{1}'</value>
  </data>
  <data name="AddFileToPackage_ita" xml:space="preserve">
    <value>Aggiungere file '{0}' a pacchetto come '{1}'</value>
  </data>
  <data name="AddFileToPackage_jpn" xml:space="preserve">
    <value>ファイル '{0}' を '{1}' としてパッケージに追加します</value>
  </data>
  <data name="AddFileToPackage_kor" xml:space="preserve">
    <value>패키지에 '{1}'(으)로 '{0}' 파일 추가</value>
  </data>
  <data name="AddFileToPackage_plk" xml:space="preserve">
    <value>Dodaj plik „{0}” do pakietu jako „{1}”</value>
  </data>
  <data name="AddFileToPackage_ptb" xml:space="preserve">
    <value>Adicionar arquivo '{0}' ao pacote como '{1}'</value>
  </data>
  <data name="AddFileToPackage_rus" xml:space="preserve">
    <value>Добавление файла "{0}" в пакет как "{1}"</value>
  </data>
  <data name="AddFileToPackage_trk" xml:space="preserve">
    <value>{0}' dosyasını pakete '{1}' olarak ekle</value>
  </data>
  <data name="AddFileToPackage_chs" xml:space="preserve">
    <value>将文件“{0}”作为“{1}”添加到程序包</value>
  </data>
  <data name="AddFileToPackage_cht" xml:space="preserve">
    <value>新增檔案 '{0}' 到封裝以做為 '{1}'</value>
  </data>
  <data name="FileNotAddedToPackage_csy" xml:space="preserve">
    <value>Soubor {0} není přidán, protože balíček již obsahuje soubor {1}.</value>
  </data>
  <data name="FileNotAddedToPackage_deu" xml:space="preserve">
    <value>Die Datei "{0}" wird nicht hinzugefügt, weil das Paket die Datei "{1}" bereits enthält.</value>
  </data>
  <data name="FileNotAddedToPackage_esp" xml:space="preserve">
    <value>No se ha agregado el archivo '{0}' porque el paquete aún contiene el archivo '{1}'</value>
  </data>
  <data name="FileNotAddedToPackage_fra" xml:space="preserve">
    <value>Le fichier '{0}' n'a pas été ajouté car le package contient déjà le fichier '{1}'.</value>
  </data>
  <data name="FileNotAddedToPackage_ita" xml:space="preserve">
    <value>Impossibile aggiungere file '{0}' perché il pacchetto contiene già file '{1}'</value>
  </data>
  <data name="FileNotAddedToPackage_jpn" xml:space="preserve">
    <value>パッケージには既にファイル '{1}' が含まれているため、ファイル '{0}' は追加されません</value>
  </data>
  <data name="FileNotAddedToPackage_kor" xml:space="preserve">
    <value>패키지에 '{1}' 파일이 이미 있으므로 '{0}' 파일이 추가되지 않았습니다.</value>
  </data>
  <data name="FileNotAddedToPackage_plk" xml:space="preserve">
    <value>Plik „{0}” nie został dodany, ponieważ pakiet zawiera już plik „{1}”</value>
  </data>
  <data name="FileNotAddedToPackage_ptb" xml:space="preserve">
    <value>O arquivo '{0}' não é adicionado porque o pacote já contém o arquivo '{1}'</value>
  </data>
  <data name="FileNotAddedToPackage_rus" xml:space="preserve">
    <value>Файл "{0}" не добавлен, так как в пакете уже есть файл "{1}"</value>
  </data>
  <data name="FileNotAddedToPackage_trk" xml:space="preserve">
    <value>Paket zaten '{1}'dosyası içerdiğinden '{0}' eklenmedi</value>
  </data>
  <data name="FileNotAddedToPackage_chs" xml:space="preserve">
    <value>未添加文件“{0}”，因为程序包已包含文件“{1}”</value>
  </data>
  <data name="FileNotAddedToPackage_cht" xml:space="preserve">
    <value>並未新增檔案 '{0}'，因為封裝已經包含檔案 '{1}'</value>
  </data>
  <data name="Error_ProcessingNuspecFile_csy" xml:space="preserve">
    <value>Při zpracování souboru {0} došlo k chybě: {1}</value>
  </data>
  <data name="Error_ProcessingNuspecFile_deu" xml:space="preserve">
    <value>Fehler beim Verarbeiten der Datei "{0}": {1}</value>
  </data>
  <data name="Error_ProcessingNuspecFile_esp" xml:space="preserve">
    <value>Error al procesar el archivo '{0}': {1}</value>
  </data>
  <data name="Error_ProcessingNuspecFile_fra" xml:space="preserve">
    <value>Une erreur est survenue lors du traitement du fichier '{0}' : {1}</value>
  </data>
  <data name="Error_ProcessingNuspecFile_ita" xml:space="preserve">
    <value>Si è verificato un errore nell'elaborazione del file '{0}': {1}</value>
  </data>
  <data name="Error_ProcessingNuspecFile_jpn" xml:space="preserve">
    <value>ファイル '{0}' の処理中にエラーが発生しました: {1}</value>
  </data>
  <data name="Error_ProcessingNuspecFile_kor" xml:space="preserve">
    <value>'{0}' 파일을 처리하는 동안 오류가 발생했습니다. {1}</value>
  </data>
  <data name="Error_ProcessingNuspecFile_plk" xml:space="preserve">
    <value>Wystąpił błąd podczas przetwarzania pliku „{0}”: {1}</value>
  </data>
  <data name="Error_ProcessingNuspecFile_ptb" xml:space="preserve">
    <value>Falha ao processar o arquivo '{0}: {1}</value>
  </data>
  <data name="Error_ProcessingNuspecFile_rus" xml:space="preserve">
    <value>При обработке файла"{0}" произошла ошибка: {1}</value>
  </data>
  <data name="Error_ProcessingNuspecFile_trk" xml:space="preserve">
    <value>{0}' dosyası işlenirken hata oluştu: {1}</value>
  </data>
  <data name="Error_ProcessingNuspecFile_chs" xml:space="preserve">
    <value>处理文件“{0}”时出错: {1}</value>
  </data>
  <data name="Error_ProcessingNuspecFile_cht" xml:space="preserve">
    <value>處理檔案 '{0}' 時發生錯誤: {1}</value>
  </data>
  <data name="Warning_DuplicatePropertyKey_csy" xml:space="preserve">
    <value>Klíč {0} již existuje v kolekci Properties. Přepisuje se hodnota.</value>
  </data>
  <data name="Warning_DuplicatePropertyKey_deu" xml:space="preserve">
    <value>Der Schlüssel "{0}" ist in der Eigenschaftenauflistung bereits vorhanden. Der Wert wird außer Kraft gesetzt.</value>
  </data>
  <data name="Warning_DuplicatePropertyKey_esp" xml:space="preserve">
    <value>La clave '{0}' ya existe en la colección Propiedades. Reemplazando valor.</value>
  </data>
  <data name="Warning_DuplicatePropertyKey_fra" xml:space="preserve">
    <value>La clé '{0}' existe déjà dans le Regroupement de propriétés. Remplacement de la valeur.</value>
  </data>
  <data name="Warning_DuplicatePropertyKey_ita" xml:space="preserve">
    <value>{0}' key è già presente in Properties collection. Valore prevalente.</value>
  </data>
  <data name="Warning_DuplicatePropertyKey_jpn" xml:space="preserve">
    <value>'{0}' キーは Properties コレクションに既に存在します。値を上書きします。</value>
  </data>
  <data name="Warning_DuplicatePropertyKey_kor" xml:space="preserve">
    <value>'{0}' 키가 Properties 컬렉션에 이미 있습니다. 값을 재정의하고 있습니다.</value>
  </data>
  <data name="Warning_DuplicatePropertyKey_plk" xml:space="preserve">
    <value>Klucz „{0}” już istnieje w kolekcji Właściwości. Wartość zostanie przesłonięta.</value>
  </data>
  <data name="Warning_DuplicatePropertyKey_ptb" xml:space="preserve">
    <value>A chave '{0}' já existe na coleção Propriedades. Substituindo valor.</value>
  </data>
  <data name="Warning_DuplicatePropertyKey_rus" xml:space="preserve">
    <value>Ключ "{0}" уже существует в коллекции свойств. Значение будет переопределено.</value>
  </data>
  <data name="Warning_DuplicatePropertyKey_trk" xml:space="preserve">
    <value>{0}' anahtarı zaten Özellikler koleksiyonunda mevcut. Değer geçersiz kılınıyor.</value>
  </data>
  <data name="Warning_DuplicatePropertyKey_chs" xml:space="preserve">
    <value>{0} 键已存在于属性集合中。正在重写值。</value>
  </data>
  <data name="Warning_DuplicatePropertyKey_cht" xml:space="preserve">
    <value>{0}' 索引鍵已存在於屬性集合中。覆寫該值。</value>
  </data>
  <data name="ListCommand_LicenseUrl_csy" xml:space="preserve">
    <value>Adresa URL licence: {0}</value>
  </data>
  <data name="ListCommand_LicenseUrl_deu" xml:space="preserve">
    <value>Lizenz-URL: {0}</value>
  </data>
  <data name="ListCommand_LicenseUrl_esp" xml:space="preserve">
    <value>URL de la licencia: {0}</value>
  </data>
  <data name="ListCommand_LicenseUrl_fra" xml:space="preserve">
    <value>URL de la licence : {0}</value>
  </data>
  <data name="ListCommand_LicenseUrl_ita" xml:space="preserve">
    <value>Licenze url: {0}</value>
  </data>
  <data name="ListCommand_LicenseUrl_jpn" xml:space="preserve">
    <value>ライセンス URL: {0}</value>
  </data>
  <data name="ListCommand_LicenseUrl_kor" xml:space="preserve">
    <value>라이선스 URL: {0}</value>
  </data>
  <data name="ListCommand_LicenseUrl_plk" xml:space="preserve">
    <value>Adres URL licencji: {0}</value>
  </data>
  <data name="ListCommand_LicenseUrl_ptb" xml:space="preserve">
    <value>Url de licença: {0}</value>
  </data>
  <data name="ListCommand_LicenseUrl_rus" xml:space="preserve">
    <value>URL-адрес лицензии: {0}</value>
  </data>
  <data name="ListCommand_LicenseUrl_trk" xml:space="preserve">
    <value>Lisans url'si: {0}</value>
  </data>
  <data name="ListCommand_LicenseUrl_chs" xml:space="preserve">
    <value>许可证 URL: {0}</value>
  </data>
  <data name="ListCommand_LicenseUrl_cht" xml:space="preserve">
    <value>授權 URL: {0}</value>
  </data>
  <data name="FileConflictChoiceText_csy" xml:space="preserve">
    <value>[Y] Ano [A] Ano pro všechny  [N] Ne  [L] Ne pro všechny?</value>
  </data>
  <data name="FileConflictChoiceText_deu" xml:space="preserve">
    <value>[Y] Ja  [A] Ja, alle  [N] Nein  [L] Nein für alle?</value>
  </data>
  <data name="FileConflictChoiceText_esp" xml:space="preserve">
    <value>[Y] Sí  [A] Sí a todo  [N] No  [L] ¿No a todo?</value>
  </data>
  <data name="FileConflictChoiceText_fra" xml:space="preserve">
    <value>[Y] Oui  [A] Oui pour tout  [N] Non  [L] Non pour tout ?</value>
  </data>
  <data name="FileConflictChoiceText_ita" xml:space="preserve">
    <value>[Y] Sì  [A] Sì a tutto  [N] No  [L] No a tutti ?</value>
  </data>
  <data name="FileConflictChoiceText_jpn" xml:space="preserve">
    <value>[Y] はい  [A] すべてはい  [N] いいえ  [L] すべていいえ</value>
  </data>
  <data name="FileConflictChoiceText_kor" xml:space="preserve">
    <value>[Y] 예  [A] 모두 예  [N] 아니요  [L] 모두 아니요 ?</value>
  </data>
  <data name="FileConflictChoiceText_plk" xml:space="preserve">
    <value>[Y] Tak  [A] Tak dla wszystkich  [N] Nie  [L] Nie dla wszystkich ?</value>
  </data>
  <data name="FileConflictChoiceText_ptb" xml:space="preserve">
    <value>[Y] Sim  [A] Sim para todos  [N] Não  [L] Não para todos?</value>
  </data>
  <data name="FileConflictChoiceText_rus" xml:space="preserve">
    <value>[Y] Да  [A] Да для всех  [N] Нет  [L] Нет для всех ?</value>
  </data>
  <data name="FileConflictChoiceText_trk" xml:space="preserve">
    <value>[Y] Evet  [A] Tümüne Evet  [N] Hayır  [L] Tümüne Hayır ?</value>
  </data>
  <data name="FileConflictChoiceText_chs" xml:space="preserve">
    <value>[Y] 是  [A] 全部是  [N] 否  [L] 全部否 ?</value>
  </data>
  <data name="FileConflictChoiceText_cht" xml:space="preserve">
    <value>[Y] 是  [A] 全部皆是  [N] 否  [L] 全部皆否 ?</value>
  </data>
  <data name="Error_MultipleSolutions_csy" xml:space="preserve">
    <value>Tato složka obsahuje více než jeden soubor řešení.</value>
  </data>
  <data name="Error_MultipleSolutions_deu" xml:space="preserve">
    <value>Dieser Ordner enthält mehrere Projektdateien.</value>
  </data>
  <data name="Error_MultipleSolutions_esp" xml:space="preserve">
    <value>Esta carpeta contiene más de un archivo de la solución.</value>
  </data>
  <data name="Error_MultipleSolutions_fra" xml:space="preserve">
    <value>Ce dossier contient plus d'un fichier solution.</value>
  </data>
  <data name="Error_MultipleSolutions_ita" xml:space="preserve">
    <value>La cartella contiene più di un solution file.</value>
  </data>
  <data name="Error_MultipleSolutions_jpn" xml:space="preserve">
    <value>このフォルダーには、複数のソリューション ファイルが含まれています。</value>
  </data>
  <data name="Error_MultipleSolutions_kor" xml:space="preserve">
    <value>이 폴더에 솔루션 파일이 두 개 이상 포함되어 있습니다.</value>
  </data>
  <data name="Error_MultipleSolutions_plk" xml:space="preserve">
    <value>Ten folder zawiera więcej niż jeden plik rozwiązania.</value>
  </data>
  <data name="Error_MultipleSolutions_ptb" xml:space="preserve">
    <value>Esta pasta contém mais de um arquivo de solução.</value>
  </data>
  <data name="Error_MultipleSolutions_rus" xml:space="preserve">
    <value>Эта папка содержит более одного файла решения.</value>
  </data>
  <data name="Error_MultipleSolutions_trk" xml:space="preserve">
    <value>Bu klasör birden çok çözüm dosyası içeriyor.</value>
  </data>
  <data name="Error_MultipleSolutions_chs" xml:space="preserve">
    <value>此文件夹包含多个解决方案文件。</value>
  </data>
  <data name="Error_MultipleSolutions_cht" xml:space="preserve">
    <value>此資料夾包含一個以上的方案檔案。</value>
  </data>
  <data name="RestoreCommandOptionSolutionDirectoryIsInvalid_csy" xml:space="preserve">
    <value>Možnost -SolutionDirectory není platná při obnovování balíčků pro řešení.</value>
  </data>
  <data name="RestoreCommandOptionSolutionDirectoryIsInvalid_deu" xml:space="preserve">
    <value>Die Option "-SolutionDirectory" ist beim Wiederherstellen von Paketen für ein Projekt nicht gültig.</value>
  </data>
  <data name="RestoreCommandOptionSolutionDirectoryIsInvalid_esp" xml:space="preserve">
    <value>La opción SolutionDirectory no es válida cuando restaura paquetes para una solución.</value>
  </data>
  <data name="RestoreCommandOptionSolutionDirectoryIsInvalid_fra" xml:space="preserve">
    <value>L'option -SolutionDirectory n'est pas valide lors de la restauration de packages pour une solution.</value>
  </data>
  <data name="RestoreCommandOptionSolutionDirectoryIsInvalid_ita" xml:space="preserve">
    <value>Option -SolutionDirectory non è valida quando si ripristina pacchetti per una soluzione.</value>
  </data>
  <data name="RestoreCommandOptionSolutionDirectoryIsInvalid_jpn" xml:space="preserve">
    <value>ソリューションのパッケージを復元する場合、オプション -SolutionDirectory は無効です。</value>
  </data>
  <data name="RestoreCommandOptionSolutionDirectoryIsInvalid_kor" xml:space="preserve">
    <value>솔루션 패키지를 복원하는 경우 -SolutionDirectory 옵션은 사용할 수 없습니다.</value>
  </data>
  <data name="RestoreCommandOptionSolutionDirectoryIsInvalid_plk" xml:space="preserve">
    <value>Opcja -SolutionDirectory jest nieprawidłowa podczas przywracania pakietów dla rozwiązania.</value>
  </data>
  <data name="RestoreCommandOptionSolutionDirectoryIsInvalid_ptb" xml:space="preserve">
    <value>Option-SolutionDirectory não é válido ao restaurar pacotes para uma solução.</value>
  </data>
  <data name="RestoreCommandOptionSolutionDirectoryIsInvalid_rus" xml:space="preserve">
    <value>При восстановлении пакетов для решения параметр -SolutionDirectory является недопустимым.</value>
  </data>
  <data name="RestoreCommandOptionSolutionDirectoryIsInvalid_trk" xml:space="preserve">
    <value>Bir çözüme ait paketler geri yüklenirken -SolutionDirectory seçeneği geçerli değildir.</value>
  </data>
  <data name="RestoreCommandOptionSolutionDirectoryIsInvalid_chs" xml:space="preserve">
    <value>为解决方案还原程序包时，选项 -SolutionDirectory 无效。</value>
  </data>
  <data name="RestoreCommandOptionSolutionDirectoryIsInvalid_cht" xml:space="preserve">
    <value>為方案還原封裝時 Option -SolutionDirectory 為無效。</value>
  </data>
  <data name="RestoreCommandRestoringPackagesForSolution_csy" xml:space="preserve">
    <value>Probíhá obnovení balíčků NuGet pro řešení {0}.</value>
  </data>
  <data name="RestoreCommandRestoringPackagesForSolution_deu" xml:space="preserve">
    <value>NuGet-Pakete für das Projekt "{0}" werden wiederhergestellt.</value>
  </data>
  <data name="RestoreCommandRestoringPackagesForSolution_esp" xml:space="preserve">
    <value>Restaurando paquetes NuGet para la solución {0}.</value>
  </data>
  <data name="RestoreCommandRestoringPackagesForSolution_fra" xml:space="preserve">
    <value>Restauration des packages NuGet pour la solution {0}.</value>
  </data>
  <data name="RestoreCommandRestoringPackagesForSolution_ita" xml:space="preserve">
    <value>Ripristinando pacchetti NuGet per soluzione{0}.</value>
  </data>
  <data name="RestoreCommandRestoringPackagesForSolution_jpn" xml:space="preserve">
    <value>NuGet パッケージをソリューション {0} 用に復元しています。</value>
  </data>
  <data name="RestoreCommandRestoringPackagesForSolution_kor" xml:space="preserve">
    <value>{0} 솔루션의 NuGet 패키지를 복원하고 있습니다.</value>
  </data>
  <data name="RestoreCommandRestoringPackagesForSolution_plk" xml:space="preserve">
    <value>Przywracanie pakietów NuGet dla rozwiązania {0}.</value>
  </data>
  <data name="RestoreCommandRestoringPackagesForSolution_ptb" xml:space="preserve">
    <value>Restaurar pacotes NuGet para a solução {0}.</value>
  </data>
  <data name="RestoreCommandRestoringPackagesForSolution_rus" xml:space="preserve">
    <value>Восстановление пакетов NuGet для решения {0}.</value>
  </data>
  <data name="RestoreCommandRestoringPackagesForSolution_trk" xml:space="preserve">
    <value>{0} çözümü için NuGet paketleri geri yükleniyor.</value>
  </data>
  <data name="RestoreCommandRestoringPackagesForSolution_chs" xml:space="preserve">
    <value>正在为解决方案 {0} 还原 NuGet 程序包。</value>
  </data>
  <data name="RestoreCommandRestoringPackagesForSolution_cht" xml:space="preserve">
    <value>正在為方案 {0} 還原 NuGet 封裝。</value>
  </data>
  <data name="RestoreCommandRestoringPackagesFromPackagesConfigFile_csy" xml:space="preserve">
    <value>Probíhá obnovení balíčků NuGet uvedených v souboru packages.config.</value>
  </data>
  <data name="RestoreCommandRestoringPackagesFromPackagesConfigFile_deu" xml:space="preserve">
    <value>Die in der Datei "packages.config" aufgelisteten NuGet-Pakete werden wiederhergestellt.</value>
  </data>
  <data name="RestoreCommandRestoringPackagesFromPackagesConfigFile_esp" xml:space="preserve">
    <value>Restaurando paquetes NuGet mostrados en el archivo packages.config.</value>
  </data>
  <data name="RestoreCommandRestoringPackagesFromPackagesConfigFile_fra" xml:space="preserve">
    <value>Restauration des packages NuGet répertoriés dans le fichier packages.config.</value>
  </data>
  <data name="RestoreCommandRestoringPackagesFromPackagesConfigFile_ita" xml:space="preserve">
    <value>Ripristinando pacchetti NuGet elencati in packages.config file.</value>
  </data>
  <data name="RestoreCommandRestoringPackagesFromPackagesConfigFile_jpn" xml:space="preserve">
    <value>packages.config ファイルに含まれる NuGet パッケージを復元しています。</value>
  </data>
  <data name="RestoreCommandRestoringPackagesFromPackagesConfigFile_kor" xml:space="preserve">
    <value>packages.config 파일에 나열된 NuGet 패키지를 복원하고 있습니다.</value>
  </data>
  <data name="RestoreCommandRestoringPackagesFromPackagesConfigFile_plk" xml:space="preserve">
    <value>Przywracanie pakietów NuGet wymienionych w pliku packages.config.</value>
  </data>
  <data name="RestoreCommandRestoringPackagesFromPackagesConfigFile_ptb" xml:space="preserve">
    <value>Restaurar pacotes NuGet listados no arquivo de packages.config.</value>
  </data>
  <data name="RestoreCommandRestoringPackagesFromPackagesConfigFile_rus" xml:space="preserve">
    <value>Восстановление пакетов NuGet, перечисленных в файле packages.config.</value>
  </data>
  <data name="RestoreCommandRestoringPackagesFromPackagesConfigFile_trk" xml:space="preserve">
    <value>Packages.config dosyasında listelenen NuGet paketleri geri yükleniyor.</value>
  </data>
  <data name="RestoreCommandRestoringPackagesFromPackagesConfigFile_chs" xml:space="preserve">
    <value>正在还原 packages.config 文件中列出的 NuGet 程序包。</value>
  </data>
  <data name="RestoreCommandRestoringPackagesFromPackagesConfigFile_cht" xml:space="preserve">
    <value>正在還原列在 packages.config 檔案中的 NuGet 封裝。</value>
  </data>
  <data name="Error_CannotLoadTypeProjectInSolution_csy" xml:space="preserve">
    <value>Nelze načíst typ Microsoft.Build.Construction.ProjectInSolution z knihovny Microsoft.Build.dll.</value>
  </data>
  <data name="Error_CannotLoadTypeProjectInSolution_deu" xml:space="preserve">
    <value>Der Typ "Microsoft.Build.Construction.ProjectInSolution" kann nicht aus "Microsoft.Build.dll" geladen werden.</value>
  </data>
  <data name="Error_CannotLoadTypeProjectInSolution_esp" xml:space="preserve">
    <value>No se puede cargar el tipo Microsoft.Build.Construction.ProjectInSolution desde Microsoft.Build.dll</value>
  </data>
  <data name="Error_CannotLoadTypeProjectInSolution_fra" xml:space="preserve">
    <value>Chargement impossible du type Microsoft.Build.Construction.ProjectInSolution depuis Microsoft.Build.dll</value>
  </data>
  <data name="Error_CannotLoadTypeProjectInSolution_ita" xml:space="preserve">
    <value>Impossibile caricare Microsoft.Build.Construction.SolutionParser da Microsoft.Build.dll</value>
  </data>
  <data name="Error_CannotLoadTypeProjectInSolution_jpn" xml:space="preserve">
    <value>Microsoft.Build.dll から Microsoft.Build.Construction.ProjectInSolution 型を読み込めません</value>
  </data>
  <data name="Error_CannotLoadTypeProjectInSolution_kor" xml:space="preserve">
    <value>Microsoft.Build.dll에서 Microsoft.Build.Construction.ProjectInSolution 형식을 로드할 수 없습니다.</value>
  </data>
  <data name="Error_CannotLoadTypeProjectInSolution_plk" xml:space="preserve">
    <value>Nie można załadować typu rozwiązania Microsoft.Build.Construction.ProjectInSolution z biblioteki Microsoft.Build.dll</value>
  </data>
  <data name="Error_CannotLoadTypeProjectInSolution_ptb" xml:space="preserve">
    <value>Não foi possível carregar o tipo Microsoft.Build.Construction.ProjectInSolution do Microsoft.Build.dll</value>
  </data>
  <data name="Error_CannotLoadTypeProjectInSolution_rus" xml:space="preserve">
    <value>Не удается загрузить тип Microsoft.Build.Construction.ProjectInSolution из Microsoft.Build.dll</value>
  </data>
  <data name="Error_CannotLoadTypeProjectInSolution_trk" xml:space="preserve">
    <value>Microsoft.Build.Construction.ProjectInSolution türü Microsoft.Build.dll üzerinden yüklenemiyor</value>
  </data>
  <data name="Error_CannotLoadTypeProjectInSolution_chs" xml:space="preserve">
    <value>无法从 Microsoft.Build.dll 中加载类型 Microsoft.Build.Construction.ProjectInSolution</value>
  </data>
  <data name="Error_CannotLoadTypeProjectInSolution_cht" xml:space="preserve">
    <value>無法從 Microsoft.Build.dll 載入類型  Microsoft.Build.Construction.ProjectInSolution</value>
  </data>
  <data name="Error_CannotLoadTypeSolutionParser_csy" xml:space="preserve">
    <value>Nelze načíst typ Microsoft.Build.Construction.SolutionParser z knihovny Microsoft.Build.dll.</value>
  </data>
  <data name="Error_CannotLoadTypeSolutionParser_deu" xml:space="preserve">
    <value>Der Typ "Microsoft.Build.Construction.SolutionParser" kann nicht aus "Microsoft.Build.dll" geladen werden.</value>
  </data>
  <data name="Error_CannotLoadTypeSolutionParser_esp" xml:space="preserve">
    <value>No se puede cargar el tipo Microsoft.Build.Construction.SolutionParser desde Microsoft.Build.dll</value>
  </data>
  <data name="Error_CannotLoadTypeSolutionParser_fra" xml:space="preserve">
    <value>Chargement impossible du type Microsoft.Build.Construction.SolutionParser depuis Microsoft.Build.dll</value>
  </data>
  <data name="Error_CannotLoadTypeSolutionParser_ita" xml:space="preserve">
    <value>Impossibile caricare Microsoft.Build.Construction.SolutionParser da Microsoft.Build.dll</value>
  </data>
  <data name="Error_CannotLoadTypeSolutionParser_jpn" xml:space="preserve">
    <value>Microsoft.Build.dll から Microsoft.Build.Construction.SolutionParser 型を読み込めません</value>
  </data>
  <data name="Error_CannotLoadTypeSolutionParser_kor" xml:space="preserve">
    <value>Microsoft.Build.dll에서 Microsoft.Build.Construction.SolutionParser 형식을 로드할 수 없습니다.</value>
  </data>
  <data name="Error_CannotLoadTypeSolutionParser_plk" xml:space="preserve">
    <value>Nie można załadować typu parsera Microsoft.Build.Construction.SolutionParser z biblioteki Microsoft.Build.dll</value>
  </data>
  <data name="Error_CannotLoadTypeSolutionParser_ptb" xml:space="preserve">
    <value>Não foi possível carregar o tipo Microsoft.Build.Construction.SolutionParser do Microsoft.Build.dll</value>
  </data>
  <data name="Error_CannotLoadTypeSolutionParser_rus" xml:space="preserve">
    <value>Не удается загрузить тип Microsoft.Build.Construction.SolutionParser из Microsoft.Build.dll</value>
  </data>
  <data name="Error_CannotLoadTypeSolutionParser_trk" xml:space="preserve">
    <value>Microsoft.Build.Construction.SolutionParser türü Microsoft.Build.dll konumundan yüklenemiyor</value>
  </data>
  <data name="Error_CannotLoadTypeSolutionParser_chs" xml:space="preserve">
    <value>无法从 Microsoft.Build.dll 中加载类型 Microsoft.Build.Construction.SolutionParser</value>
  </data>
  <data name="Error_CannotLoadTypeSolutionParser_cht" xml:space="preserve">
    <value>無法從  Microsoft.Build.dll 載入類型 Microsoft.Build.Construction.SolutionParser</value>
  </data>
  <data name="RestoreCommandRestoringPackagesListedInFile_csy" xml:space="preserve">
    <value>Probíhá obnovení balíčků NuGet uvedených v souboru {0}.</value>
  </data>
  <data name="RestoreCommandRestoringPackagesListedInFile_deu" xml:space="preserve">
    <value>Die in der Datei "{0}" aufgelisteten NuGet-Pakete werden wiederhergestellt.</value>
  </data>
  <data name="RestoreCommandRestoringPackagesListedInFile_esp" xml:space="preserve">
    <value>Restaurando paquetes NuGet mostrados en el archivo {0}.</value>
  </data>
  <data name="RestoreCommandRestoringPackagesListedInFile_fra" xml:space="preserve">
    <value>Restauration des packages NuGet répertoriés dans le fichier {0}.</value>
  </data>
  <data name="RestoreCommandRestoringPackagesListedInFile_ita" xml:space="preserve">
    <value>Ripristinando pacchetti NuGet elencati in file {0}.</value>
  </data>
  <data name="RestoreCommandRestoringPackagesListedInFile_jpn" xml:space="preserve">
    <value>ファイル {0} に含まれる NuGet パッケージを復元しています。</value>
  </data>
  <data name="RestoreCommandRestoringPackagesListedInFile_kor" xml:space="preserve">
    <value>{0} 파일에 나열된 NuGet 패키지를 복원하고 있습니다.</value>
  </data>
  <data name="RestoreCommandRestoringPackagesListedInFile_plk" xml:space="preserve">
    <value>Przywracanie pakietów NuGet wymienionych w pliku {0}.</value>
  </data>
  <data name="RestoreCommandRestoringPackagesListedInFile_ptb" xml:space="preserve">
    <value>Restaurar pacotes NuGet listados no arquivo {0}.</value>
  </data>
  <data name="RestoreCommandRestoringPackagesListedInFile_rus" xml:space="preserve">
    <value>Восстановление пакетов NuGet, перечисленных в файле {0}.</value>
  </data>
  <data name="RestoreCommandRestoringPackagesListedInFile_trk" xml:space="preserve">
    <value>{0} içinde listelenen NuGet paketleri geri yükleniyor.</value>
  </data>
  <data name="RestoreCommandRestoringPackagesListedInFile_chs" xml:space="preserve">
    <value>正在还原文件 {0} 中列出的 NuGet 程序包。</value>
  </data>
  <data name="RestoreCommandRestoringPackagesListedInFile_cht" xml:space="preserve">
    <value>正在還原列在檔案 {0} 中的 NuGet 封裝。</value>
  </data>
  <data name="RestoreCommandCannotDeterminePackagesFolder_csy" xml:space="preserve">
    <value>Nelze určit složku balíčků pro obnovení balíčků NuGet. Zadejte parametr -PackagesDirectory nebo -SolutionDirectory.</value>
  </data>
  <data name="RestoreCommandCannotDeterminePackagesFolder_deu" xml:space="preserve">
    <value>Der Paketordner zum Widerherstellen von NuGet-Paketen konnte nicht ermittelt werden. Bitte geben Sie "-PackagesDirectory" oder "-SolutionDirectory" an.</value>
  </data>
  <data name="RestoreCommandCannotDeterminePackagesFolder_esp" xml:space="preserve">
    <value>No se puede determinar la carpeta de paquetes para restaurar los paquetes NuGet. Especifique PackagesDirectory o SolutionDirectory.</value>
  </data>
  <data name="RestoreCommandCannotDeterminePackagesFolder_fra" xml:space="preserve">
    <value>Impossible de déterminer le dossier de packages pour restaurer les packages NuGet. Veuillez spécifier soit -PackagesDirectory, soit -SolutionDirectory.</value>
  </data>
  <data name="RestoreCommandCannotDeterminePackagesFolder_ita" xml:space="preserve">
    <value>Impossibile determinare le cartelle dei pacchetti per ripristinare i pacchetti NuGet. Specificare o PackagesDirectory o SolutionDirectory.</value>
  </data>
  <data name="RestoreCommandCannotDeterminePackagesFolder_jpn" xml:space="preserve">
    <value>NuGet パッケージを復元するパッケージ フォルダーを特定できません。-PackagesDirectory または -SolutionDirectory を指定してください。</value>
  </data>
  <data name="RestoreCommandCannotDeterminePackagesFolder_kor" xml:space="preserve">
    <value>NuGet 패키지를 복원하는 데 필요한 패키지 폴더를 확인할 수 없습니다. -PackagesDirectory 또는 -SolutionDirectory를 지정하십시오.</value>
  </data>
  <data name="RestoreCommandCannotDeterminePackagesFolder_plk" xml:space="preserve">
    <value>Nie można ustalić folderu pakietów w celu przywrócenia pakietów NuGet. Określ opcję -PackagesDirectory lub opcję -SolutionDirectory.</value>
  </data>
  <data name="RestoreCommandCannotDeterminePackagesFolder_ptb" xml:space="preserve">
    <value>Não é possível determinar os pacotes de pasta para restaurar pacotes NuGet. Especifique SolutionDirectory ou PackagesDirectory.</value>
  </data>
  <data name="RestoreCommandCannotDeterminePackagesFolder_rus" xml:space="preserve">
    <value>Не удается определить папку пакетов для восстановления пакетов NuGet. Укажите -PackagesDirectory или -SolutionDirectory.</value>
  </data>
  <data name="RestoreCommandCannotDeterminePackagesFolder_trk" xml:space="preserve">
    <value>NuGet paketlerinin geri yükleneceği paket klasörü belirlenemiyor. Lütfen -PackagesDirectory veya -SolutionDirectory seçimini belirtin.</value>
  </data>
  <data name="RestoreCommandCannotDeterminePackagesFolder_chs" xml:space="preserve">
    <value>无法确定用于还原 NuGet 程序包的程序包文件夹。请指定 -PackagesDirectory 或 -SolutionDirectory。</value>
  </data>
  <data name="RestoreCommandCannotDeterminePackagesFolder_cht" xml:space="preserve">
    <value>無法判斷要還原 NuGet 封裝的封裝資料夾。請指定 -PackagesDirectory 或 -SolutionDirectory。</value>
  </data>
  <data name="RestoreCommandFileNotFound_csy" xml:space="preserve">
    <value>Vstupní soubor neexistuje: {0}.</value>
  </data>
  <data name="RestoreCommandFileNotFound_deu" xml:space="preserve">
    <value>Die Eingabedatei ist nicht vorhanden: {0}.</value>
  </data>
  <data name="RestoreCommandFileNotFound_esp" xml:space="preserve">
    <value>El archivo de entrada no existe: {0}.</value>
  </data>
  <data name="RestoreCommandFileNotFound_fra" xml:space="preserve">
    <value>Le fichier d'entrée n'existe pas : {0}.</value>
  </data>
  <data name="RestoreCommandFileNotFound_ita" xml:space="preserve">
    <value>Input file inesistente: {0}.</value>
  </data>
  <data name="RestoreCommandFileNotFound_jpn" xml:space="preserve">
    <value>入力ファイルが存在しません: {0}.</value>
  </data>
  <data name="RestoreCommandFileNotFound_kor" xml:space="preserve">
    <value>입력 파일이 없습니다. {0}.</value>
  </data>
  <data name="RestoreCommandFileNotFound_plk" xml:space="preserve">
    <value>Plik wejściowy nie istnieje: {0}.</value>
  </data>
  <data name="RestoreCommandFileNotFound_ptb" xml:space="preserve">
    <value>O arquivo de entrada não existe: {0}.</value>
  </data>
  <data name="RestoreCommandFileNotFound_rus" xml:space="preserve">
    <value>Входной файл не существует: {0}.</value>
  </data>
  <data name="RestoreCommandFileNotFound_trk" xml:space="preserve">
    <value>Girdi dosyası mevcut değil: {0}.</value>
  </data>
  <data name="RestoreCommandFileNotFound_chs" xml:space="preserve">
    <value>输入文件不存在: {0}。</value>
  </data>
  <data name="RestoreCommandFileNotFound_cht" xml:space="preserve">
    <value>輸入檔不存在: {0}。</value>
  </data>
  <data name="RestoreCommandProjectNotFound_csy" xml:space="preserve">
    <value>Soubor projektu {0} nebyl nalezen.</value>
  </data>
  <data name="RestoreCommandProjectNotFound_deu" xml:space="preserve">
    <value>Die Projektdatei "{0}" wurde nicht gefunden.</value>
  </data>
  <data name="RestoreCommandProjectNotFound_esp" xml:space="preserve">
    <value>No se puede encontrar el archivo de proyecto {0}.</value>
  </data>
  <data name="RestoreCommandProjectNotFound_fra" xml:space="preserve">
    <value>Le fichier projet {0} est introuvable.</value>
  </data>
  <data name="RestoreCommandProjectNotFound_ita" xml:space="preserve">
    <value>Impossibile trovare file progetto {0}.</value>
  </data>
  <data name="RestoreCommandProjectNotFound_jpn" xml:space="preserve">
    <value>プロジェクト ファイル {0} が見つかりません。</value>
  </data>
  <data name="RestoreCommandProjectNotFound_kor" xml:space="preserve">
    <value>프로젝트 파일 {0}을(를) 찾을 수 없습니다.</value>
  </data>
  <data name="RestoreCommandProjectNotFound_plk" xml:space="preserve">
    <value>Nie można znaleźć pliku projektu {0}.</value>
  </data>
  <data name="RestoreCommandProjectNotFound_ptb" xml:space="preserve">
    <value>Não foi possível localizar o arquivo de projeto {0}.</value>
  </data>
  <data name="RestoreCommandProjectNotFound_rus" xml:space="preserve">
    <value>Не удалось найти файл проекта {0}.</value>
  </data>
  <data name="RestoreCommandProjectNotFound_trk" xml:space="preserve">
    <value>{0} proje dosyası bulunamadı.</value>
  </data>
  <data name="RestoreCommandProjectNotFound_chs" xml:space="preserve">
    <value>找不到项目文件 {0}。</value>
  </data>
  <data name="RestoreCommandProjectNotFound_cht" xml:space="preserve">
    <value>找不到專案檔 {0}。</value>
  </data>
  <data name="RestoreCommandPackageRestoreOptOutMessage_csy" xml:space="preserve">
    <value>Probíhá obnovení balíčků NuGet...
Chcete-li systému NuGet zabránit ve stahování balíčků během sestavování, otevřete dialogové okno Možnosti sady Visual Studio, klikněte na uzel Správce balíčků a zrušte zaškrtnutí položky {0}.</value>
  </data>
  <data name="RestoreCommandPackageRestoreOptOutMessage_deu" xml:space="preserve">
    <value>NuGet-Pakete werden wiederhergestellt...
Damit verhindert wird, dass NuGet Pakete während des Buildvorgangs herunterlädt, öffnen Sie das Dialogfeld "Optionen" von Visual Studio, klicken Sie auf den Knoten "Paket-Manager", und deaktivieren Sie dann "{0}".</value>
  </data>
  <data name="RestoreCommandPackageRestoreOptOutMessage_esp" xml:space="preserve">
    <value>Restaurando paquetes NuGet…  
Para impedir que NuGet descargue paquetes durante la compilación, abra el cuadro de diálogo Opciones de Visual Studio, haga clic en el nodo del Administrador de paquetes y desactive '{0}'. </value>
  </data>
  <data name="RestoreCommandPackageRestoreOptOutMessage_fra" xml:space="preserve">
    <value>Restauration des packages NuGet…
Pour empêcher NuGet de télécharger des packages lors de la création, ouvrez la boîte de dialogue Options Visual Studio, cliquez sur le nœud Gestionnaire de package et décochez '{0}'.</value>
  </data>
  <data name="RestoreCommandPackageRestoreOptOutMessage_ita" xml:space="preserve">
    <value>Ripristinando pacchetti NuGet…                               Per evitare che NuGet scarichi pacchetti durante il build, aprire la finestra di dialogo Visual Studio Options dialog, fare clic su Package Manager e deselezionare '{0}'.</value>
  </data>
  <data name="RestoreCommandPackageRestoreOptOutMessage_jpn" xml:space="preserve">
    <value>NuGet パッケージを復元しています...
ビルド中に NuGet がパッケージをダウンロードしないようにするには、Visual Studio の [オプション] ダイアログを開き、パッケージ マネージャー ノードをクリックし、'{0}' をオフにします。</value>
  </data>
  <data name="RestoreCommandPackageRestoreOptOutMessage_kor" xml:space="preserve">
    <value>NuGet 패키지를 복원하는 중...
빌드 시 NuGet이 패키지를 다운로드하지 않도록 하려면 [Visual Studio 옵션] 대화 상자를 열고 [패키지 관리자] 노드를 클릭한 후 '{0}'을(를) 선택 취소합니다.</value>
  </data>
  <data name="RestoreCommandPackageRestoreOptOutMessage_plk" xml:space="preserve">
    <value>Trwa przywracanie pakietów NuGet...
Aby uniemożliwić pobieranie pakietów NuGet podczas kompilowania, otwórz okno dialogowe opcji programu Visual Studio, kliknij węzeł Menedżera pakietów i usuń zaznaczenie pozycji „{0}”.</value>
  </data>
  <data name="RestoreCommandPackageRestoreOptOutMessage_ptb" xml:space="preserve">
    <value>Restaurando pacotes NuGet ...
Para evitar que o NuGet baixe pacotes durante a construção, abra a caixa de diálogo Opções do Visual Studio, clique no nó Gerenciador de Pacotes e desmarque a opção '{0}'.</value>
  </data>
  <data name="RestoreCommandPackageRestoreOptOutMessage_rus" xml:space="preserve">
    <value>Восстановление пакетов NuGet…
Чтобы предотвратить загрузку пакетов NuGet во время выполнения сборки, в Visual Studio откройте диалоговое окно "Параметры", выберите узел "Диспетчер пакетов" и снимите флажок "{0}".</value>
  </data>
  <data name="RestoreCommandPackageRestoreOptOutMessage_trk" xml:space="preserve">
    <value>NuGet paketleri geri yükleniyor...
Oluşturma sırasında NuGet'in paketleri indirmesini önlemek için, Visual Studio Seçenekleri iletişim kutusunu açın, Paket Yöneticisi düğümünü tıklayıp '{0}' seçimini işaretleyin.</value>
  </data>
  <data name="RestoreCommandPackageRestoreOptOutMessage_chs" xml:space="preserve">
    <value>正在还原 NuGet 程序包...
若要防止 NuGet 在生成期间下载程序包，请打开“Visual Studio 选项”对话框，单击“程序包管理器”节点并取消选中“{0}”。</value>
  </data>
  <data name="RestoreCommandPackageRestoreOptOutMessage_cht" xml:space="preserve">
    <value>正在還原 NuGet packages...
若要防止 NuGet 在建置時下載封裝，按一下 [封裝管理員] 節點並取消勾選 '{0}'。</value>
  </data>
  <data name="MultipleProjectFilesFound" xml:space="preserve">
    <value>Found multiple project files for '{0}'.</value>
  </data>
  <data name="UnableToFindProject" xml:space="preserve">
    <value>Unable to find project '{0}'.</value>
  </data>
  <data name="Warning_InvalidPackageSaveMode" xml:space="preserve">
    <value>Invalid PackageSaveMode value '{0}'.</value>
  </data>
  <data name="Warning_UnspecifiedDependencyVersion" xml:space="preserve">
    <value>The version of dependency '{0}' is not specified.</value>
  </data>
  <data name="Warning_UnspecifiedDependencyVersionSolution" xml:space="preserve">
    <value>Specify the version of dependency and rebuild your package.</value>
  </data>
  <data name="Warning_UnspecifiedDependencyVersionTitle" xml:space="preserve">
    <value>Specify version of dependencies.</value>
  </data>
  <data name="HelpCommandForMoreInfo" xml:space="preserve">
    <value>For more information, visit {0}</value>
    <comment>{0} will be replaced with a url.</comment>
  </data>
  <data name="InvalidFile_csy" xml:space="preserve">
    <value>Nebyl určen žádný soubor packages.config, soubor projektu nebo balíčku. Použijte přepínač -self a aktualizujte soubor NuGet.exe.</value>
  </data>
  <data name="InvalidFile_deu" xml:space="preserve">
    <value>Es wurde keine packages.config-, Projekt- oder Lösungsdatei angegeben. Verwenden Sie den Schalter "-self", um "NuGet.exe" zu aktualisieren.</value>
  </data>
  <data name="InvalidFile_esp" xml:space="preserve">
    <value>No se ha especificado ningún archivo de solución, proyecto o packages.config. Use el modificador -self para actualizar NuGet.exe.</value>
  </data>
  <data name="InvalidFile_fra" xml:space="preserve">
    <value>Aucun packages.config, projet ou fichier de solution spécifié. Utilisez le commutateur -self pour mettre à jour NuGet.exe.</value>
  </data>
  <data name="InvalidFile_ita" xml:space="preserve">
    <value>Nessun file packages.config, di progetto o di soluzione specificato. Utilizzare l'opzione -self per aggiornare NuGet.exe.</value>
  </data>
  <data name="InvalidFile_jpn" xml:space="preserve">
    <value>packages.config、プロジェクトまたはソリューション ファイルが指定されていません。-self スイッチ使用して、NuGet.exe を更新してください。</value>
  </data>
  <data name="InvalidFile_kor" xml:space="preserve">
    <value>packages.config, 프로젝트 또는 솔루션 파일이 지정되지 않았습니다. -self 스위치를 사용하여 NuGet.exe를 업데이트하십시오.</value>
  </data>
  <data name="InvalidFile_plk" xml:space="preserve">
    <value>Nie określono pliku packages.config, pliku projektu ani pliku rozwiązania. Użyj przełącznika -self, aby zaktualizować pakiet NuGet.exe.</value>
  </data>
  <data name="InvalidFile_ptb" xml:space="preserve">
    <value>Nenhum arquivo de solução, projeto ou packages.config especificado. Use a chave -self para atualizar o NuGet.exe.</value>
  </data>
  <data name="InvalidFile_rus" xml:space="preserve">
    <value>Не указан файл packages.config, файл проекта или решения. Используйте переключатель -self, чтобы обновить NuGet.exe.</value>
  </data>
  <data name="InvalidFile_trk" xml:space="preserve">
    <value>packages.config, proje veya çözüm dosyası belirtilmemiş. NuGet.exe'yi güncelleştirmek için -self anahtarını kullanın.</value>
  </data>
  <data name="InvalidFile_chs" xml:space="preserve">
    <value>未指定 packages.config、项目或解决方案文件。请使用 -self 开关更新 NuGet.exe。</value>
  </data>
  <data name="InvalidFile_cht" xml:space="preserve">
    <value>未指定 packages.config、專案或方案。使用 -self 切換以更新 NuGet.exe。</value>
  </data>
  <data name="MultipleProjectFilesFound_csy" xml:space="preserve">
    <value>Bylo nalezeno více souborů projektu pro {0}.</value>
  </data>
  <data name="MultipleProjectFilesFound_deu" xml:space="preserve">
    <value>Es wurden mehrere Projektdateien für "{0}" gefunden.</value>
  </data>
  <data name="MultipleProjectFilesFound_esp" xml:space="preserve">
    <value>Se encontraron varios archivos de proyecto para '{0}'.</value>
  </data>
  <data name="MultipleProjectFilesFound_fra" xml:space="preserve">
    <value>Plusieurs fichiers de projet trouvés pour '{0}'.</value>
  </data>
  <data name="MultipleProjectFilesFound_ita" xml:space="preserve">
    <value>Trovati più file di progetto per '{0}'.</value>
  </data>
  <data name="MultipleProjectFilesFound_jpn" xml:space="preserve">
    <value>{0}' に複数のプロジェクト ファイルが見つかりました。</value>
  </data>
  <data name="MultipleProjectFilesFound_kor" xml:space="preserve">
    <value>'{0}'에 대한 프로젝트 파일이 여러 개 있습니다.</value>
  </data>
  <data name="MultipleProjectFilesFound_plk" xml:space="preserve">
    <value>Znaleziono wiele plików projektów dla elementu „{0}”.</value>
  </data>
  <data name="MultipleProjectFilesFound_ptb" xml:space="preserve">
    <value>Encontrados diversos arquivos de projeto para '{0}'.</value>
  </data>
  <data name="MultipleProjectFilesFound_rus" xml:space="preserve">
    <value>Обнаружено несколько файлов проектов для "{0}".</value>
  </data>
  <data name="MultipleProjectFilesFound_trk" xml:space="preserve">
    <value>{0} için birden çok proje dosyası bulundu.</value>
  </data>
  <data name="MultipleProjectFilesFound_chs" xml:space="preserve">
    <value>发现了“{0}”的多个项目文件。</value>
  </data>
  <data name="MultipleProjectFilesFound_cht" xml:space="preserve">
    <value>找到 '{0}' 的多個專案檔案。</value>
  </data>
  <data name="UnableToFindProject_csy" xml:space="preserve">
    <value>Projekt {0} nebyl nalezen.</value>
  </data>
  <data name="UnableToFindProject_deu" xml:space="preserve">
    <value>Das Projekt "{0}" wurde nicht gefunden.</value>
  </data>
  <data name="UnableToFindProject_esp" xml:space="preserve">
    <value>No se encuentra el proyecto '{0}'.</value>
  </data>
  <data name="UnableToFindProject_fra" xml:space="preserve">
    <value>Impossible de trouver le projet '{0}'.</value>
  </data>
  <data name="UnableToFindProject_ita" xml:space="preserve">
    <value>Impossibile trovare il progetto '{0}'.</value>
  </data>
  <data name="UnableToFindProject_jpn" xml:space="preserve">
    <value>プロジェクト '{0}' が見つかりません。</value>
  </data>
  <data name="UnableToFindProject_kor" xml:space="preserve">
    <value>'{0}' 프로젝트를 찾을 수 없습니다.</value>
  </data>
  <data name="UnableToFindProject_plk" xml:space="preserve">
    <value>Nie można odnaleźć projektu „{0}”.</value>
  </data>
  <data name="UnableToFindProject_ptb" xml:space="preserve">
    <value>Não é possível encontrar o projeto '{0}'.</value>
  </data>
  <data name="UnableToFindProject_rus" xml:space="preserve">
    <value>Не удалось найти проект "{0}".</value>
  </data>
  <data name="UnableToFindProject_trk" xml:space="preserve">
    <value>{0}' projesi bulunamadı.</value>
  </data>
  <data name="UnableToFindProject_chs" xml:space="preserve">
    <value>找不到项目“{0}”。</value>
  </data>
  <data name="UnableToFindProject_cht" xml:space="preserve">
    <value>找不到專案 '{0}'。</value>
  </data>
  <data name="Warning_InvalidPackageSaveMode_csy" xml:space="preserve">
    <value>Hodnota PackageSaveMode {0} je neplatná.</value>
  </data>
  <data name="Warning_InvalidPackageSaveMode_deu" xml:space="preserve">
    <value>Ungültiger PackageSaveMode-Wert "{0}".</value>
  </data>
  <data name="Warning_InvalidPackageSaveMode_esp" xml:space="preserve">
    <value>El valor de PackageSaveMode '{0}' no es válido.</value>
  </data>
  <data name="Warning_InvalidPackageSaveMode_fra" xml:space="preserve">
    <value>valeur PackageSaveMode non valide : '{0}'.</value>
  </data>
  <data name="Warning_InvalidPackageSaveMode_ita" xml:space="preserve">
    <value>Valore '{0}' di PackageSaveMode non valido.</value>
  </data>
  <data name="Warning_InvalidPackageSaveMode_jpn" xml:space="preserve">
    <value>無効な PackageSaveMode 値  '{0}' です。</value>
  </data>
  <data name="Warning_InvalidPackageSaveMode_kor" xml:space="preserve">
    <value>잘못된 PackageSaveMode 값 '{0}'입니다.</value>
  </data>
  <data name="Warning_InvalidPackageSaveMode_plk" xml:space="preserve">
    <value>Nieprawidłowa wartość opcji PackageSaveMode („{0}”).</value>
  </data>
  <data name="Warning_InvalidPackageSaveMode_ptb" xml:space="preserve">
    <value>Valor PackageSaveMode inválido '{0}'.</value>
  </data>
  <data name="Warning_InvalidPackageSaveMode_rus" xml:space="preserve">
    <value>Недопустимое значение PackageSaveMode: "{0}".</value>
  </data>
  <data name="Warning_InvalidPackageSaveMode_trk" xml:space="preserve">
    <value>PackageSaveMode değeri '{0}' geçersiz.</value>
  </data>
  <data name="Warning_InvalidPackageSaveMode_chs" xml:space="preserve">
    <value>PackageSaveMode 值“{0}”无效。</value>
  </data>
  <data name="Warning_InvalidPackageSaveMode_cht" xml:space="preserve">
    <value>無效的 PackageSaveMode 值 '{0}'。</value>
  </data>
  <data name="Warning_UnspecifiedDependencyVersion_csy" xml:space="preserve">
    <value>Verze závislosti {0} není určena.</value>
  </data>
  <data name="Warning_UnspecifiedDependencyVersion_deu" xml:space="preserve">
    <value>Die Version der Abhängigkeit "{0}" wurde nicht angegeben.</value>
  </data>
  <data name="Warning_UnspecifiedDependencyVersion_esp" xml:space="preserve">
    <value>No se ha especificado la versión de la dependencia '{0}'.</value>
  </data>
  <data name="Warning_UnspecifiedDependencyVersion_fra" xml:space="preserve">
    <value>La version de dépendance '{0}' n'est pas spécifiée.</value>
  </data>
  <data name="Warning_UnspecifiedDependencyVersion_ita" xml:space="preserve">
    <value>Versione della dipendenza '{0}' non specificata.</value>
  </data>
  <data name="Warning_UnspecifiedDependencyVersion_jpn" xml:space="preserve">
    <value>依存関係のバージョン '{0}' が指定されていません。</value>
  </data>
  <data name="Warning_UnspecifiedDependencyVersion_kor" xml:space="preserve">
    <value>'{0}' 종속성 버전이 지정되지 않았습니다.</value>
  </data>
  <data name="Warning_UnspecifiedDependencyVersion_plk" xml:space="preserve">
    <value>Nie określono wersji zależności „{0}”.</value>
  </data>
  <data name="Warning_UnspecifiedDependencyVersion_ptb" xml:space="preserve">
    <value>A versão de dependência '{0}' não é especificada.</value>
  </data>
  <data name="Warning_UnspecifiedDependencyVersion_rus" xml:space="preserve">
    <value>Не указана версия зависимости "{0}".</value>
  </data>
  <data name="Warning_UnspecifiedDependencyVersion_trk" xml:space="preserve">
    <value>{0}' bağımlılığının sürümü belirtilmemiş.</value>
  </data>
  <data name="Warning_UnspecifiedDependencyVersion_chs" xml:space="preserve">
    <value>未指定依赖项“{0}”的版本。</value>
  </data>
  <data name="Warning_UnspecifiedDependencyVersion_cht" xml:space="preserve">
    <value>未指定相依項 '{0}' 版本。</value>
  </data>
  <data name="Warning_UnspecifiedDependencyVersionSolution_csy" xml:space="preserve">
    <value>Určete verzi závislosti a sestavte balíček znovu.</value>
  </data>
  <data name="Warning_UnspecifiedDependencyVersionSolution_deu" xml:space="preserve">
    <value>Angeben der Version der Abhängigkeit und erneutes Erstellen des Pakets.</value>
  </data>
  <data name="Warning_UnspecifiedDependencyVersionSolution_esp" xml:space="preserve">
    <value>Especifique la versión de la dependencia y recompile el paquete.</value>
  </data>
  <data name="Warning_UnspecifiedDependencyVersionSolution_fra" xml:space="preserve">
    <value>Spécifiez la version de dépendance et regénérez votre package.</value>
  </data>
  <data name="Warning_UnspecifiedDependencyVersionSolution_ita" xml:space="preserve">
    <value>Specificare la versione della dipendenza e ricompilare il pacchetto.</value>
  </data>
  <data name="Warning_UnspecifiedDependencyVersionSolution_jpn" xml:space="preserve">
    <value>依存関係のバージョンを指定して、パッケージを再構築してください。</value>
  </data>
  <data name="Warning_UnspecifiedDependencyVersionSolution_kor" xml:space="preserve">
    <value>종속성 버전을 지정하고 패키지를 다시 빌드하십시오.</value>
  </data>
  <data name="Warning_UnspecifiedDependencyVersionSolution_plk" xml:space="preserve">
    <value>Określ wersję zależności i ponownie skompiluj pakiet.</value>
  </data>
  <data name="Warning_UnspecifiedDependencyVersionSolution_ptb" xml:space="preserve">
    <value>Especifique a versão de dependência e reconstrua seu pacote.</value>
  </data>
  <data name="Warning_UnspecifiedDependencyVersionSolution_rus" xml:space="preserve">
    <value>Укажите версию зависимости и повторите построение проекта.</value>
  </data>
  <data name="Warning_UnspecifiedDependencyVersionSolution_trk" xml:space="preserve">
    <value>Bağımlılığın sürümünü belirtin ve paketinizi tekrar oluşturun.</value>
  </data>
  <data name="Warning_UnspecifiedDependencyVersionSolution_chs" xml:space="preserve">
    <value>指定依赖项的版本并重新生成你的程序包。</value>
  </data>
  <data name="Warning_UnspecifiedDependencyVersionSolution_cht" xml:space="preserve">
    <value>指定相依相版本並重新建置您的套件。</value>
  </data>
  <data name="Warning_UnspecifiedDependencyVersionTitle_csy" xml:space="preserve">
    <value>Určete verzi závislostí.</value>
  </data>
  <data name="Warning_UnspecifiedDependencyVersionTitle_deu" xml:space="preserve">
    <value>Angeben der Version der Abhängigkeiten.</value>
  </data>
  <data name="Warning_UnspecifiedDependencyVersionTitle_esp" xml:space="preserve">
    <value>Especifique la versión de las dependencias.</value>
  </data>
  <data name="Warning_UnspecifiedDependencyVersionTitle_fra" xml:space="preserve">
    <value>Spécifiez la version des dépendances.</value>
  </data>
  <data name="Warning_UnspecifiedDependencyVersionTitle_ita" xml:space="preserve">
    <value>Specificare la versione delle dipendenze.</value>
  </data>
  <data name="Warning_UnspecifiedDependencyVersionTitle_jpn" xml:space="preserve">
    <value>依存関係のバージョンを指定してください。</value>
  </data>
  <data name="Warning_UnspecifiedDependencyVersionTitle_kor" xml:space="preserve">
    <value>종속성 버전을 지정하십시오.</value>
  </data>
  <data name="Warning_UnspecifiedDependencyVersionTitle_plk" xml:space="preserve">
    <value>Określ wersję zależności.</value>
  </data>
  <data name="Warning_UnspecifiedDependencyVersionTitle_ptb" xml:space="preserve">
    <value>Especifique uma versão de dependências.</value>
  </data>
  <data name="Warning_UnspecifiedDependencyVersionTitle_rus" xml:space="preserve">
    <value>Укажите версию зависимостей.</value>
  </data>
  <data name="Warning_UnspecifiedDependencyVersionTitle_trk" xml:space="preserve">
    <value>Bağımlılıkların sürümlerini belirtin.</value>
  </data>
  <data name="Warning_UnspecifiedDependencyVersionTitle_chs" xml:space="preserve">
    <value>指定依赖项的版本。</value>
  </data>
  <data name="Warning_UnspecifiedDependencyVersionTitle_cht" xml:space="preserve">
    <value>指定相依項版本。</value>
  </data>
  <data name="HelpCommandForMoreInfo_csy" xml:space="preserve">
    <value>Další informace naleznete na adrese {0}</value>
  </data>
  <data name="HelpCommandForMoreInfo_deu" xml:space="preserve">
    <value>Besuchen Sie "{0}", um weitere Informationen zu erhalten.</value>
  </data>
  <data name="HelpCommandForMoreInfo_esp" xml:space="preserve">
    <value>Para obtener más información, visite {0}</value>
  </data>
  <data name="HelpCommandForMoreInfo_fra" xml:space="preserve">
    <value>Pour plus d'informations, consultez {0}</value>
  </data>
  <data name="HelpCommandForMoreInfo_ita" xml:space="preserve">
    <value>Per ulteriori informazioni, visitare {0}</value>
  </data>
  <data name="HelpCommandForMoreInfo_jpn" xml:space="preserve">
    <value>詳細については、{0} を参照してください</value>
  </data>
  <data name="HelpCommandForMoreInfo_kor" xml:space="preserve">
    <value>자세한 내용은 {0}을(를) 참조하십시오.</value>
  </data>
  <data name="HelpCommandForMoreInfo_plk" xml:space="preserve">
    <value>Aby uzyskać więcej informacji, odwiedź stronę {0}</value>
  </data>
  <data name="HelpCommandForMoreInfo_ptb" xml:space="preserve">
    <value>Para obter mais informações, visite {0}</value>
  </data>
  <data name="HelpCommandForMoreInfo_rus" xml:space="preserve">
    <value>Дополнительные сведения см. на веб-сайте {0}</value>
  </data>
  <data name="HelpCommandForMoreInfo_trk" xml:space="preserve">
    <value>Daha fazla bilgi için {0} adresini ziyaret edin.</value>
  </data>
  <data name="HelpCommandForMoreInfo_chs" xml:space="preserve">
    <value>有关详细信息，请访问 {0}</value>
  </data>
  <data name="HelpCommandForMoreInfo_cht" xml:space="preserve">
    <value>如需詳細資訊，請造訪 {0}</value>
  </data>
  <data name="SettingsCredentials_UsingSavedCredentials" xml:space="preserve">
    <value>Using credentials from config. UserName: {0}</value>
  </data>
  <data name="InstallCommandUnableToFindPackage" xml:space="preserve">
    <value>Unable to find package '{0}'</value>
  </data>
  <data name="MsBuildDoesNotExistAtPath" xml:space="preserve">
    <value>MsBuild.exe does not exist at '{0}'.</value>
  </data>
  <data name="RestoreCommandCannotDetermineGlobalPackagesFolder" xml:space="preserve">
    <value>'globalPackagesFolder' setting is a relative path. To determine full path, please specify either -SolutionDirectory or a solution file as a parameter. To ignore 'globalPackagesFolder' setting, specify -PackagesDirectory.</value>
    <comment>Please do not localize 'globalPackagesFolder', -SolutionDirectory or -PackagesDirectory</comment>
  </data>
  <data name="Error_PackagesConfigParseError" xml:space="preserve">
    <value>Error parsing packages.config file at {0}: {1}</value>
  </data>
  <data name="Error_SolutionFileParseError" xml:space="preserve">
    <value>Error parsing solution file at {0}: {1}</value>
  </data>
  <data name="Error_UnsupportedMsbuild" xml:space="preserve">
    <value>This version of msbuild is not supported: '{0}'</value>
  </data>
  <data name="Error_CannotFindMsbuild" xml:space="preserve">
    <value>Cannot find the specified version of msbuild: '{0}'</value>
  </data>
  <data name="Error_InvalidMsbuildVersion" xml:space="preserve">
    <value>Invalid MSBuild version specified: '{0}'</value>
  </data>
  <data name="ListCommand_ListNotSupported" xml:space="preserve">
    <value>This version of nuget.exe does not support listing packages from package source '{0}'.</value>
  </data>
  <data name="MSBuildAutoDetection" xml:space="preserve">
    <value>MSBuild auto-detection: using msbuild version '{0}' from '{1}'.</value>
  </data>
  <data name="MSBuildAutoDetection_Verbose" xml:space="preserve">
    <value>MSBuild auto-detection: using msbuild version '{0}' from '{1}'. Use option -MSBuildVersion to force nuget to use a specific version of MSBuild.</value>
  </data>
  <data name="Error_MSBuildNotInstalled" xml:space="preserve">
    <value>MSBuild is not installed.</value>
  </data>
  <data name="FailedToLoadExtension" xml:space="preserve">
    <value>Failed to load {0}, if this extension was downloaded from the internet please make sure it got unblocked (right click, properties, unblock).</value>
  </data>
  <data name="FailedToLoadExtensionDuringMefComposition" xml:space="preserve">
    <value>Failed to load {0}{1}</value>
  </data>
  <data name="Path_Invalid" xml:space="preserve">
    <value>'{0}' is not a valid path.</value>
  </data>
  <data name="NupkgPath_InvalidNupkg" xml:space="preserve">
    <value>'{0}' is not a valid nupkg file.</value>
  </data>
  <data name="NupkgPath_NotFound" xml:space="preserve">
    <value>Provided Nupkg file '{0}' is not found.</value>
  </data>
  <data name="Path_Invalid_NotFileNotUnc" xml:space="preserve">
    <value>'{0}' should be a local path or a UNC share path.</value>
  </data>
  <data name="Source_NotFound" xml:space="preserve">
    <value>Source '{0}' is not found.</value>
  </data>
  <data name="AddCommand_PackageAlreadyExists" xml:space="preserve">
    <value>Package '{0}' already exists at feed '{1}'.</value>
  </data>
  <data name="AddCommand_ExistingPackageInvalid" xml:space="preserve">
    <value>Package '{0}' already exists at feed '{1}' and is invalid.</value>
  </data>
  <data name="InitCommand_FeedContainsNoPackages" xml:space="preserve">
    <value>Feed '{0}' contains no packages.</value>
  </data>
  <data name="InitCommand_FeedIsNotFound" xml:space="preserve">
    <value>Provided feed folder '{0}' is not found.</value>
  </data>
  <data name="AddCommand_SourceNotProvided" xml:space="preserve">
    <value>'-Source' switch is not provided. nupkg gets added to the 'Source' and is mandatory.</value>
  </data>
  <data name="LocalsCommand_ClearedSuccessful" xml:space="preserve">
    <value>Local resources cleared.</value>
  </data>
  <data name="LocalsCommand_ClearingNuGetCache" xml:space="preserve">
    <value>Clearing NuGet cache: {0}</value>
  </data>
  <data name="LocalsCommand_ClearingNuGetGlobalPackagesCache" xml:space="preserve">
    <value>Clearing NuGet global packages cache: {0}</value>
  </data>
  <data name="LocalsCommand_ClearingNuGetHttpCache" xml:space="preserve">
    <value>Clearing NuGet HTTP cache: {0}</value>
  </data>
  <data name="LocalsCommand_ClearFailed" xml:space="preserve">
    <value>Clearing local resources failed: one or more errors occured.</value>
  </data>
  <data name="LocalsCommand_InvalidLocalResourceName" xml:space="preserve">
    <value>An invalid local resource name was provided. Please provide one of the following values: http-cache, packages-cache, global-packages, all.</value>
  </data>
  <data name="LocalsCommand_LocalResourcePathNotSet" xml:space="preserve">
    <value>The location of local resource '{0}' is undefined.</value>
  </data>
  <data name="Error_MsBuildTimedOut" xml:space="preserve">
    <value>MsBuild timeout out while trying to get project to project references.</value>
  </data>
  <data name="Error_CannotKillMsBuild" xml:space="preserve">
    <value>MsBuild timeout out while trying to get project to project references, and NuGet.exe failed to kill the process.</value>
  </data>
  <data name="Error_FailedToCreateRandomFileForP2P" xml:space="preserve">
    <value>Failed to create a temporary file while trying to get project to project references.</value>
  </data>
  <data name="LocalsCommand_FailedToDeletePath" xml:space="preserve">
    <value>Failed to delete '{0}'.</value>
  </data>
  <data name="LocalsCommand_LocalsPartiallyCleared" xml:space="preserve">
    <value>Local resources partially cleared.</value>
  </data>
  <data name="Error_MissingSourceParameter" xml:space="preserve">
    <value>Source parameter was not specified.</value>
  </data>
  <data name="Error_UnableToLocateRestoreTarget" xml:space="preserve">
    <value>The folder '{0}' does not contain an msbuild solution or packages.config file to restore.</value>
  </data>
  <data name="Error_UnableToLocateRestoreTarget_Because" xml:space="preserve">
    <value>Failed to find an msbuild solution, packages.config, or project.json file in the folder '{0}'.</value>
    <comment>{0} is the folder that could not be accessed. The underlying failure is available in the inner exception message.</comment>
  </data>
  <data name="PushCommandTimeoutError" xml:space="preserve">
    <value>Pushing took too long. You can change the default timeout of 300 seconds by using the -Timeout &lt;seconds&gt; option with the push command.</value>
  </data>
  <data name="Error_AssemblyInformationalVersion" xml:space="preserve">
    <value>Invalid AssemblyInformationalVersion {0} on assembly {1}.</value>
  </data>
  <data name="Credentials_ForbiddenCredentials" xml:space="preserve">
    <value>The remote server indicated that the previous request was forbidden. Please provide credentials for: {0}</value>
    <comment>{0} will be replaced with the URL that needs credentials.</comment>
  </data>
  <data name="OutputNuGetVersion" xml:space="preserve">
    <value>{0} Version: {1}</value>
  </data>
  <data name="Error_MultipleTargetFrameworks" xml:space="preserve">
    <value>project.json cannot contain multiple Target Frameworks.</value>
  </data>
<<<<<<< HEAD
  <data name="Error_ProjectJsonNotAllowed" xml:space="preserve">
    <value>Invalid input '{0}'. Provide the path of an msbuild solution file instead. Support for XProj and standalone project.json files has been removed, to continue working with legacy projects use NuGet 3.5.x from https://nuget.org/downloads</value>
  </data>
  <data name="Warning_ReadingProjectsFailed" xml:space="preserve">
    <value>Error reading msbuild project information, ensure that your input solution or project file is valid. NETCore and UAP projects will be skipped, only packages.config files will be restored.</value>
=======
  <data name="MsbuildLoadToolSetError" xml:space="preserve">
    <value>Failed to load msbuild Toolset</value>
>>>>>>> 8b4dc9f9
  </data>
</root><|MERGE_RESOLUTION|>--- conflicted
+++ resolved
@@ -6102,15 +6102,13 @@
   <data name="Error_MultipleTargetFrameworks" xml:space="preserve">
     <value>project.json cannot contain multiple Target Frameworks.</value>
   </data>
-<<<<<<< HEAD
   <data name="Error_ProjectJsonNotAllowed" xml:space="preserve">
     <value>Invalid input '{0}'. Provide the path of an msbuild solution file instead. Support for XProj and standalone project.json files has been removed, to continue working with legacy projects use NuGet 3.5.x from https://nuget.org/downloads</value>
   </data>
   <data name="Warning_ReadingProjectsFailed" xml:space="preserve">
     <value>Error reading msbuild project information, ensure that your input solution or project file is valid. NETCore and UAP projects will be skipped, only packages.config files will be restored.</value>
-=======
+  </data>
   <data name="MsbuildLoadToolSetError" xml:space="preserve">
     <value>Failed to load msbuild Toolset</value>
->>>>>>> 8b4dc9f9
   </data>
 </root>